// Licensed to the Apache Software Foundation (ASF) under one
// or more contributor license agreements.  See the NOTICE file
// distributed with this work for additional information
// regarding copyright ownership.  The ASF licenses this file
// to you under the Apache License, Version 2.0 (the
// "License"); you may not use this file except in compliance
// with the License.  You may obtain a copy of the License at
//
//   http://www.apache.org/licenses/LICENSE-2.0
//
// Unless required by applicable law or agreed to in writing,
// software distributed under the License is distributed on an
// "AS IS" BASIS, WITHOUT WARRANTIES OR CONDITIONS OF ANY
// KIND, either express or implied.  See the License for the
// specific language governing permissions and limitations
// under the License.

//! `async` API for reading Parquet files as [`RecordBatch`]es
//!
//! See the [crate-level documentation](crate) for more details.
//!
//! See example on [`ParquetRecordBatchStreamBuilder::new`]

use std::collections::VecDeque;
use std::fmt::Formatter;
use std::io::SeekFrom;
use std::ops::Range;
use std::pin::Pin;
use std::sync::Arc;
use std::task::{Context, Poll};

use bytes::{Buf, Bytes};
use futures::future::{BoxFuture, FutureExt};
use futures::ready;
use futures::stream::Stream;
use tokio::io::{AsyncRead, AsyncReadExt, AsyncSeek, AsyncSeekExt};

use arrow_array::RecordBatch;
use arrow_schema::{DataType, Fields, Schema, SchemaRef};

use crate::arrow::array_reader::{build_array_reader, RowGroups};
use crate::arrow::arrow_reader::{
    apply_range, evaluate_predicate, selects_any, ArrowReaderBuilder, ArrowReaderMetadata,
    ArrowReaderOptions, ParquetRecordBatchReader, RowFilter, RowSelection,
};
use crate::arrow::ProjectionMask;

use crate::bloom_filter::{
    chunk_read_bloom_filter_header_and_offset, Sbbf, SBBF_HEADER_SIZE_ESTIMATE,
};
use crate::column::page::{PageIterator, PageReader};
use crate::errors::{ParquetError, Result};
use crate::file::metadata::{ParquetMetaData, ParquetMetaDataReader};
use crate::file::page_index::offset_index::OffsetIndexMetaData;
use crate::file::reader::{ChunkReader, Length, SerializedPageReader};
use crate::format::{BloomFilterAlgorithm, BloomFilterCompression, BloomFilterHash};

mod metadata;
pub use metadata::*;

#[cfg(feature = "object_store")]
mod store;

use crate::arrow::schema::ParquetField;
#[cfg(feature = "object_store")]
pub use store::*;

use super::decoder::ColumnValueDecoderOptions;

/// The asynchronous interface used by [`ParquetRecordBatchStream`] to read parquet files
///
/// Notes:
///
/// 1. There is a default implementation for types that implement [`AsyncRead`]
///    and [`AsyncSeek`], for example [`tokio::fs::File`].
///
/// 2. [`ParquetObjectReader`], available when the `object_store` crate feature
///    is enabled, implements this interface for [`ObjectStore`].
///
/// [`ObjectStore`]: object_store::ObjectStore
///
/// [`tokio::fs::File`]: https://docs.rs/tokio/latest/tokio/fs/struct.File.html
pub trait AsyncFileReader: Send {
    /// Retrieve the bytes in `range`
    fn get_bytes(&mut self, range: Range<u64>) -> BoxFuture<'_, Result<Bytes>>;

    /// Retrieve multiple byte ranges. The default implementation will call `get_bytes` sequentially
    fn get_byte_ranges(&mut self, ranges: Vec<Range<u64>>) -> BoxFuture<'_, Result<Vec<Bytes>>> {
        async move {
            let mut result = Vec::with_capacity(ranges.len());

            for range in ranges.into_iter() {
                let data = self.get_bytes(range).await?;
                result.push(data);
            }

            Ok(result)
        }
        .boxed()
    }

    /// Return a future which results in the [`ParquetMetaData`] for this Parquet file.
    ///
    /// This is an asynchronous operation as it may involve reading the file
    /// footer and potentially other metadata from disk or a remote source.
    ///
    /// Reading data from Parquet requires the metadata to understand the
    /// schema, row groups, and location of pages within the file. This metadata
    /// is stored primarily in the footer of the Parquet file, and can be read using
    /// [`ParquetMetaDataReader`].
    ///
    /// However, implementations can significantly speed up reading Parquet by
    /// supplying cached metadata or pre-fetched metadata via this API.
    ///
    /// # Parameters
    /// * `options`: Optional [`ArrowReaderOptions`] that may contain decryption
    ///   and other options that affect how the metadata is read.
    fn get_metadata<'a>(
        &'a mut self,
        options: Option<&'a ArrowReaderOptions>,
    ) -> BoxFuture<'a, Result<Arc<ParquetMetaData>>>;
}

/// This allows Box<dyn AsyncFileReader + '_> to be used as an AsyncFileReader,
impl AsyncFileReader for Box<dyn AsyncFileReader + '_> {
    fn get_bytes(&mut self, range: Range<u64>) -> BoxFuture<'_, Result<Bytes>> {
        self.as_mut().get_bytes(range)
    }

    fn get_byte_ranges(&mut self, ranges: Vec<Range<u64>>) -> BoxFuture<'_, Result<Vec<Bytes>>> {
        self.as_mut().get_byte_ranges(ranges)
    }

    fn get_metadata<'a>(
        &'a mut self,
        options: Option<&'a ArrowReaderOptions>,
    ) -> BoxFuture<'a, Result<Arc<ParquetMetaData>>> {
        self.as_mut().get_metadata(options)
    }
}

impl<T: AsyncFileReader + MetadataFetch + AsyncRead + AsyncSeek + Unpin> MetadataSuffixFetch for T {
    fn fetch_suffix(&mut self, suffix: usize) -> BoxFuture<'_, Result<Bytes>> {
        async move {
            self.seek(SeekFrom::End(-(suffix as i64))).await?;
            let mut buf = Vec::with_capacity(suffix);
            self.take(suffix as _).read_to_end(&mut buf).await?;
            Ok(buf.into())
        }
        .boxed()
    }
}

impl<T: AsyncRead + AsyncSeek + Unpin + Send> AsyncFileReader for T {
    fn get_bytes(&mut self, range: Range<u64>) -> BoxFuture<'_, Result<Bytes>> {
        async move {
            self.seek(SeekFrom::Start(range.start)).await?;

            let to_read = range.end - range.start;
            let mut buffer = Vec::with_capacity(to_read.try_into()?);
            let read = self.take(to_read).read_to_end(&mut buffer).await?;
            if read as u64 != to_read {
                return Err(eof_err!("expected to read {} bytes, got {}", to_read, read));
            }

            Ok(buffer.into())
        }
        .boxed()
    }

    fn get_metadata<'a>(
        &'a mut self,
        options: Option<&'a ArrowReaderOptions>,
    ) -> BoxFuture<'a, Result<Arc<ParquetMetaData>>> {
        async move {
            let metadata_reader = ParquetMetaDataReader::new()
                .with_page_indexes(options.is_some_and(|o| o.page_index));

            #[cfg(feature = "encryption")]
            let metadata_reader = metadata_reader.with_decryption_properties(
                options.and_then(|o| o.file_decryption_properties.as_ref()),
            );

            let parquet_metadata = metadata_reader.load_via_suffix_and_finish(self).await?;
            Ok(Arc::new(parquet_metadata))
        }
        .boxed()
    }
}

impl ArrowReaderMetadata {
    /// Returns a new [`ArrowReaderMetadata`] for this builder
    ///
    /// See [`ParquetRecordBatchStreamBuilder::new_with_metadata`] for how this can be used
    pub async fn load_async<T: AsyncFileReader>(
        input: &mut T,
        options: ArrowReaderOptions,
    ) -> Result<Self> {
        let metadata = input.get_metadata(Some(&options)).await?;
        Self::try_new(metadata, options)
    }
}

#[doc(hidden)]
/// A newtype used within [`ReaderOptionsBuilder`] to distinguish sync readers from async
///
/// Allows sharing the same builder for both the sync and async versions, whilst also not
/// breaking the pre-existing ParquetRecordBatchStreamBuilder API
pub struct AsyncReader<T>(T);

/// A builder for reading parquet files from an `async` source as  [`ParquetRecordBatchStream`]
///
/// This can be used to decode a Parquet file in streaming fashion (without
/// downloading the whole file at once) from a remote source, such as an object store.
///
/// This builder handles reading the parquet file metadata, allowing consumers
/// to use this information to select what specific columns, row groups, etc.
/// they wish to be read by the resulting stream.
///
/// See examples on [`ParquetRecordBatchStreamBuilder::new`]
///
/// See [`ArrowReaderBuilder`] for additional member functions
pub type ParquetRecordBatchStreamBuilder<T> = ArrowReaderBuilder<AsyncReader<T>>;

impl<T: AsyncFileReader + Send + 'static> ParquetRecordBatchStreamBuilder<T> {
    /// Create a new [`ParquetRecordBatchStreamBuilder`] for reading from the
    /// specified source.
    ///
    /// # Example
    /// ```
    /// # #[tokio::main(flavor="current_thread")]
    /// # async fn main() {
    /// #
    /// # use arrow_array::RecordBatch;
    /// # use arrow::util::pretty::pretty_format_batches;
    /// # use futures::TryStreamExt;
    /// #
    /// # use parquet::arrow::{ParquetRecordBatchStreamBuilder, ProjectionMask};
    /// #
    /// # fn assert_batches_eq(batches: &[RecordBatch], expected_lines: &[&str]) {
    /// #     let formatted = pretty_format_batches(batches).unwrap().to_string();
    /// #     let actual_lines: Vec<_> = formatted.trim().lines().collect();
    /// #     assert_eq!(
    /// #          &actual_lines, expected_lines,
    /// #          "\n\nexpected:\n\n{:#?}\nactual:\n\n{:#?}\n\n",
    /// #          expected_lines, actual_lines
    /// #      );
    /// #  }
    /// #
    /// # let testdata = arrow::util::test_util::parquet_test_data();
    /// # let path = format!("{}/alltypes_plain.parquet", testdata);
    /// // Use tokio::fs::File to read data using an async I/O. This can be replaced with
    /// // another async I/O reader such as a reader from an object store.
    /// let file = tokio::fs::File::open(path).await.unwrap();
    ///
    /// // Configure options for reading from the async souce
    /// let builder = ParquetRecordBatchStreamBuilder::new(file)
    ///     .await
    ///     .unwrap();
    /// // Building the stream opens the parquet file (reads metadata, etc) and returns
    /// // a stream that can be used to incrementally read the data in batches
    /// let stream = builder.build().unwrap();
    /// // In this example, we collect the stream into a Vec<RecordBatch>
    /// // but real applications would likely process the batches as they are read
    /// let results = stream.try_collect::<Vec<_>>().await.unwrap();
    /// // Demonstrate the results are as expected
    /// assert_batches_eq(
    ///     &results,
    ///     &[
    ///       "+----+----------+-------------+--------------+---------+------------+-----------+------------+------------------+------------+---------------------+",
    ///       "| id | bool_col | tinyint_col | smallint_col | int_col | bigint_col | float_col | double_col | date_string_col  | string_col | timestamp_col       |",
    ///       "+----+----------+-------------+--------------+---------+------------+-----------+------------+------------------+------------+---------------------+",
    ///       "| 4  | true     | 0           | 0            | 0       | 0          | 0.0       | 0.0        | 30332f30312f3039 | 30         | 2009-03-01T00:00:00 |",
    ///       "| 5  | false    | 1           | 1            | 1       | 10         | 1.1       | 10.1       | 30332f30312f3039 | 31         | 2009-03-01T00:01:00 |",
    ///       "| 6  | true     | 0           | 0            | 0       | 0          | 0.0       | 0.0        | 30342f30312f3039 | 30         | 2009-04-01T00:00:00 |",
    ///       "| 7  | false    | 1           | 1            | 1       | 10         | 1.1       | 10.1       | 30342f30312f3039 | 31         | 2009-04-01T00:01:00 |",
    ///       "| 2  | true     | 0           | 0            | 0       | 0          | 0.0       | 0.0        | 30322f30312f3039 | 30         | 2009-02-01T00:00:00 |",
    ///       "| 3  | false    | 1           | 1            | 1       | 10         | 1.1       | 10.1       | 30322f30312f3039 | 31         | 2009-02-01T00:01:00 |",
    ///       "| 0  | true     | 0           | 0            | 0       | 0          | 0.0       | 0.0        | 30312f30312f3039 | 30         | 2009-01-01T00:00:00 |",
    ///       "| 1  | false    | 1           | 1            | 1       | 10         | 1.1       | 10.1       | 30312f30312f3039 | 31         | 2009-01-01T00:01:00 |",
    ///       "+----+----------+-------------+--------------+---------+------------+-----------+------------+------------------+------------+---------------------+",
    ///      ],
    ///  );
    /// # }
    /// ```
    ///
    /// # Example configuring options and reading metadata
    ///
    /// There are many options that control the behavior of the reader, such as
    /// `with_batch_size`, `with_projection`, `with_filter`, etc...
    ///
    /// ```
    /// # #[tokio::main(flavor="current_thread")]
    /// # async fn main() {
    /// #
    /// # use arrow_array::RecordBatch;
    /// # use arrow::util::pretty::pretty_format_batches;
    /// # use futures::TryStreamExt;
    /// #
    /// # use parquet::arrow::{ParquetRecordBatchStreamBuilder, ProjectionMask};
    /// #
    /// # fn assert_batches_eq(batches: &[RecordBatch], expected_lines: &[&str]) {
    /// #     let formatted = pretty_format_batches(batches).unwrap().to_string();
    /// #     let actual_lines: Vec<_> = formatted.trim().lines().collect();
    /// #     assert_eq!(
    /// #          &actual_lines, expected_lines,
    /// #          "\n\nexpected:\n\n{:#?}\nactual:\n\n{:#?}\n\n",
    /// #          expected_lines, actual_lines
    /// #      );
    /// #  }
    /// #
    /// # let testdata = arrow::util::test_util::parquet_test_data();
    /// # let path = format!("{}/alltypes_plain.parquet", testdata);
    /// // As before, use tokio::fs::File to read data using an async I/O.
    /// let file = tokio::fs::File::open(path).await.unwrap();
    ///
    /// // Configure options for reading from the async source, in this case we set the batch size
    /// // to 3 which produces 3 rows at a time.
    /// let builder = ParquetRecordBatchStreamBuilder::new(file)
    ///     .await
    ///     .unwrap()
    ///     .with_batch_size(3);
    ///
    /// // We can also read the metadata to inspect the schema and other metadata
    /// // before actually reading the data
    /// let file_metadata = builder.metadata().file_metadata();
    /// // Specify that we only want to read the 1st, 2nd, and 6th columns
    /// let mask = ProjectionMask::roots(file_metadata.schema_descr(), [1, 2, 6]);
    ///
    /// let stream = builder.with_projection(mask).build().unwrap();
    /// let results = stream.try_collect::<Vec<_>>().await.unwrap();
    /// // Print out the results
    /// assert_batches_eq(
    ///     &results,
    ///     &[
    ///         "+----------+-------------+-----------+",
    ///         "| bool_col | tinyint_col | float_col |",
    ///         "+----------+-------------+-----------+",
    ///         "| true     | 0           | 0.0       |",
    ///         "| false    | 1           | 1.1       |",
    ///         "| true     | 0           | 0.0       |",
    ///         "| false    | 1           | 1.1       |",
    ///         "| true     | 0           | 0.0       |",
    ///         "| false    | 1           | 1.1       |",
    ///         "| true     | 0           | 0.0       |",
    ///         "| false    | 1           | 1.1       |",
    ///         "+----------+-------------+-----------+",
    ///      ],
    ///  );
    ///
    /// // The results has 8 rows, so since we set the batch size to 3, we expect
    /// // 3 batches, two with 3 rows each and the last batch with 2 rows.
    /// assert_eq!(results.len(), 3);
    /// # }
    /// ```
    pub async fn new(input: T) -> Result<Self> {
        Self::new_with_options(input, Default::default()).await
    }

    /// Create a new [`ParquetRecordBatchStreamBuilder`] with the provided async source
    /// and [`ArrowReaderOptions`].
    pub async fn new_with_options(mut input: T, options: ArrowReaderOptions) -> Result<Self> {
        let metadata = ArrowReaderMetadata::load_async(&mut input, options).await?;
        Ok(Self::new_with_metadata(input, metadata))
    }

    /// Create a [`ParquetRecordBatchStreamBuilder`] from the provided [`ArrowReaderMetadata`]
    ///
    /// This allows loading metadata once and using it to create multiple builders with
    /// potentially different settings, that can be read in parallel.
    ///
    /// # Example of reading from multiple streams in parallel
    ///
    /// ```
    /// # use std::fs::metadata;
    /// # use std::sync::Arc;
    /// # use bytes::Bytes;
    /// # use arrow_array::{Int32Array, RecordBatch};
    /// # use arrow_schema::{DataType, Field, Schema};
    /// # use parquet::arrow::arrow_reader::ArrowReaderMetadata;
    /// # use parquet::arrow::{ArrowWriter, ParquetRecordBatchStreamBuilder};
    /// # use tempfile::tempfile;
    /// # use futures::StreamExt;
    /// # #[tokio::main(flavor="current_thread")]
    /// # async fn main() {
    /// #
    /// # let mut file = tempfile().unwrap();
    /// # let schema = Arc::new(Schema::new(vec![Field::new("i32", DataType::Int32, false)]));
    /// # let mut writer = ArrowWriter::try_new(&mut file, schema.clone(), None).unwrap();
    /// # let batch = RecordBatch::try_new(schema, vec![Arc::new(Int32Array::from(vec![1, 2, 3]))]).unwrap();
    /// # writer.write(&batch).unwrap();
    /// # writer.close().unwrap();
    /// // open file with parquet data
    /// let mut file = tokio::fs::File::from_std(file);
    /// // load metadata once
    /// let meta = ArrowReaderMetadata::load_async(&mut file, Default::default()).await.unwrap();
    /// // create two readers, a and b, from the same underlying file
    /// // without reading the metadata again
    /// let mut a = ParquetRecordBatchStreamBuilder::new_with_metadata(
    ///     file.try_clone().await.unwrap(),
    ///     meta.clone()
    /// ).build().unwrap();
    /// let mut b = ParquetRecordBatchStreamBuilder::new_with_metadata(file, meta).build().unwrap();
    ///
    /// // Can read batches from both readers in parallel
    /// assert_eq!(
    ///   a.next().await.unwrap().unwrap(),
    ///   b.next().await.unwrap().unwrap(),
    /// );
    /// # }
    /// ```
    pub fn new_with_metadata(input: T, metadata: ArrowReaderMetadata) -> Self {
        Self::new_builder(AsyncReader(input), metadata)
    }

    /// Read bloom filter for a column in a row group
    ///
    /// Returns `None` if the column does not have a bloom filter
    ///
    /// We should call this function after other forms pruning, such as projection and predicate pushdown.
    pub async fn get_row_group_column_bloom_filter(
        &mut self,
        row_group_idx: usize,
        column_idx: usize,
    ) -> Result<Option<Sbbf>> {
        let metadata = self.metadata.row_group(row_group_idx);
        let column_metadata = metadata.column(column_idx);

        let offset: u64 = if let Some(offset) = column_metadata.bloom_filter_offset() {
            offset
                .try_into()
                .map_err(|_| ParquetError::General("Bloom filter offset is invalid".to_string()))?
        } else {
            return Ok(None);
        };

        let buffer = match column_metadata.bloom_filter_length() {
            Some(length) => self.input.0.get_bytes(offset..offset + length as u64),
            None => self
                .input
                .0
                .get_bytes(offset..offset + SBBF_HEADER_SIZE_ESTIMATE as u64),
        }
        .await?;

        let (header, bitset_offset) =
            chunk_read_bloom_filter_header_and_offset(offset, buffer.clone())?;

        match header.algorithm {
            BloomFilterAlgorithm::BLOCK(_) => {
                // this match exists to future proof the singleton algorithm enum
            }
        }
        match header.compression {
            BloomFilterCompression::UNCOMPRESSED(_) => {
                // this match exists to future proof the singleton compression enum
            }
        }
        match header.hash {
            BloomFilterHash::XXHASH(_) => {
                // this match exists to future proof the singleton hash enum
            }
        }

        let bitset = match column_metadata.bloom_filter_length() {
            Some(_) => buffer.slice(
                (TryInto::<usize>::try_into(bitset_offset).unwrap()
                    - TryInto::<usize>::try_into(offset).unwrap())..,
            ),
            None => {
                let bitset_length: u64 = header.num_bytes.try_into().map_err(|_| {
                    ParquetError::General("Bloom filter length is invalid".to_string())
                })?;
                self.input
                    .0
                    .get_bytes(bitset_offset..bitset_offset + bitset_length)
                    .await?
            }
        };
        Ok(Some(Sbbf::new(&bitset)))
    }

    /// Build a new [`ParquetRecordBatchStream`]
    ///
    /// See examples on [`ParquetRecordBatchStreamBuilder::new`]
    pub fn build(self) -> Result<ParquetRecordBatchStream<T>> {
        let num_row_groups = self.metadata.row_groups().len();

        let row_groups = match self.row_groups {
            Some(row_groups) => {
                if let Some(col) = row_groups.iter().find(|x| **x >= num_row_groups) {
                    return Err(general_err!(
                        "row group {} out of bounds 0..{}",
                        col,
                        num_row_groups
                    ));
                }
                row_groups.into()
            }
            None => (0..self.metadata.row_groups().len()).collect(),
        };

        // Try to avoid allocate large buffer
        let batch_size = self
            .batch_size
            .min(self.metadata.file_metadata().num_rows() as usize);
<<<<<<< HEAD
        let reader = ReaderFactory {
            column_value_decoder_options: self.column_value_decoder_options,
=======
        let reader_factory = ReaderFactory {
>>>>>>> ef65f417
            input: self.input.0,
            filter: self.filter,
            metadata: self.metadata.clone(),
            fields: self.fields,
            limit: self.limit,
            offset: self.offset,
        };

        // Ensure schema of ParquetRecordBatchStream respects projection, and does
        // not store metadata (same as for ParquetRecordBatchReader and emitted RecordBatches)
        let projected_fields = match reader_factory.fields.as_deref().map(|pf| &pf.arrow_type) {
            Some(DataType::Struct(fields)) => {
                fields.filter_leaves(|idx, _| self.projection.leaf_included(idx))
            }
            None => Fields::empty(),
            _ => unreachable!("Must be Struct for root type"),
        };
        let schema = Arc::new(Schema::new(projected_fields));

        Ok(ParquetRecordBatchStream {
            metadata: self.metadata,
            batch_size,
            row_groups,
            projection: self.projection,
            selection: self.selection,
            schema,
            reader_factory: Some(reader_factory),
            state: StreamState::Init,
        })
    }
}

type ReadResult<T> = Result<(ReaderFactory<T>, Option<ParquetRecordBatchReader>)>;

/// [`ReaderFactory`] is used by [`ParquetRecordBatchStream`] to create
/// [`ParquetRecordBatchReader`]
struct ReaderFactory<T> {
    metadata: Arc<ParquetMetaData>,

    fields: Option<Arc<ParquetField>>,

    input: T,

    filter: Option<RowFilter>,

    limit: Option<usize>,

    offset: Option<usize>,

    column_value_decoder_options: ColumnValueDecoderOptions,
}

impl<T> ReaderFactory<T>
where
    T: AsyncFileReader + Send,
{
    /// Reads the next row group with the provided `selection`, `projection` and `batch_size`
    ///
    /// Note: this captures self so that the resulting future has a static lifetime
    async fn read_row_group(
        mut self,
        row_group_idx: usize,
        mut selection: Option<RowSelection>,
        projection: ProjectionMask,
        batch_size: usize,
    ) -> ReadResult<T> {
        // TODO: calling build_array multiple times is wasteful

        let meta = self.metadata.row_group(row_group_idx);
        let offset_index = self
            .metadata
            .offset_index()
            // filter out empty offset indexes (old versions specified Some(vec![]) when no present)
            .filter(|index| !index.is_empty())
            .map(|x| x[row_group_idx].as_slice());

        let mut row_group = InMemoryRowGroup {
            // schema: meta.schema_descr_ptr(),
            row_count: meta.num_rows() as usize,
            column_chunks: vec![None; meta.columns().len()],
            offset_index,
            row_group_idx,
            metadata: self.metadata.as_ref(),
        };

        if let Some(filter) = self.filter.as_mut() {
            for predicate in filter.predicates.iter_mut() {
                if !selects_any(selection.as_ref()) {
                    return Ok((self, None));
                }

                let predicate_projection = predicate.projection();
                row_group
                    .fetch(&mut self.input, predicate_projection, selection.as_ref())
                    .await?;

                let array_reader = build_array_reader(
                    self.column_value_decoder_options.clone(),
                    self.fields.as_deref(),
                    predicate_projection,
                    &row_group,
                )?;

                selection = Some(evaluate_predicate(
                    batch_size,
                    array_reader,
                    selection,
                    predicate.as_mut(),
                )?);
            }
        }

        // Compute the number of rows in the selection before applying limit and offset
        let rows_before = selection
            .as_ref()
            .map(|s| s.row_count())
            .unwrap_or(row_group.row_count);

        if rows_before == 0 {
            return Ok((self, None));
        }

        selection = apply_range(selection, row_group.row_count, self.offset, self.limit);

        // Compute the number of rows in the selection after applying limit and offset
        let rows_after = selection
            .as_ref()
            .map(|s| s.row_count())
            .unwrap_or(row_group.row_count);

        // Update offset if necessary
        if let Some(offset) = &mut self.offset {
            // Reduction is either because of offset or limit, as limit is applied
            // after offset has been "exhausted" can just use saturating sub here
            *offset = offset.saturating_sub(rows_before - rows_after)
        }

        if rows_after == 0 {
            return Ok((self, None));
        }

        if let Some(limit) = &mut self.limit {
            *limit -= rows_after;
        }

        row_group
            .fetch(&mut self.input, &projection, selection.as_ref())
            .await?;

        let reader = ParquetRecordBatchReader::new(
            batch_size,
            build_array_reader(
                self.column_value_decoder_options.clone(),
                self.fields.as_deref(),
                &projection,
                &row_group,
            )?,
            selection,
        );

        Ok((self, Some(reader)))
    }
}

enum StreamState<T> {
    /// At the start of a new row group, or the end of the parquet stream
    Init,
    /// Decoding a batch
    Decoding(ParquetRecordBatchReader),
    /// Reading data from input
    Reading(BoxFuture<'static, ReadResult<T>>),
    /// Error
    Error,
}

impl<T> std::fmt::Debug for StreamState<T> {
    fn fmt(&self, f: &mut Formatter<'_>) -> std::fmt::Result {
        match self {
            StreamState::Init => write!(f, "StreamState::Init"),
            StreamState::Decoding(_) => write!(f, "StreamState::Decoding"),
            StreamState::Reading(_) => write!(f, "StreamState::Reading"),
            StreamState::Error => write!(f, "StreamState::Error"),
        }
    }
}

/// An asynchronous [`Stream`]of [`RecordBatch`] constructed using [`ParquetRecordBatchStreamBuilder`] to read parquet files.
///
/// `ParquetRecordBatchStream` also provides [`ParquetRecordBatchStream::next_row_group`] for fetching row groups,
/// allowing users to decode record batches separately from I/O.
///
/// # I/O Buffering
///
/// `ParquetRecordBatchStream` buffers *all* data pages selected after predicates
/// (projection + filtering, etc) and decodes the rows from those buffered pages.
///
/// For example, if all rows and columns are selected, the entire row group is
/// buffered in memory during decode. This minimizes the number of IO operations
/// required, which is especially important for object stores, where IO operations
/// have latencies in the hundreds of milliseconds
///
///
/// [`Stream`]: https://docs.rs/futures/latest/futures/stream/trait.Stream.html
pub struct ParquetRecordBatchStream<T> {
    metadata: Arc<ParquetMetaData>,

    schema: SchemaRef,

    row_groups: VecDeque<usize>,

    projection: ProjectionMask,

    batch_size: usize,

    selection: Option<RowSelection>,

    /// This is an option so it can be moved into a future
    reader_factory: Option<ReaderFactory<T>>,

    state: StreamState<T>,
}

impl<T> std::fmt::Debug for ParquetRecordBatchStream<T> {
    fn fmt(&self, f: &mut Formatter<'_>) -> std::fmt::Result {
        f.debug_struct("ParquetRecordBatchStream")
            .field("metadata", &self.metadata)
            .field("schema", &self.schema)
            .field("batch_size", &self.batch_size)
            .field("projection", &self.projection)
            .field("state", &self.state)
            .finish()
    }
}

impl<T> ParquetRecordBatchStream<T> {
    /// Returns the projected [`SchemaRef`] for reading the parquet file.
    ///
    /// Note that the schema metadata will be stripped here. See
    /// [`ParquetRecordBatchStreamBuilder::schema`] if the metadata is desired.
    pub fn schema(&self) -> &SchemaRef {
        &self.schema
    }
}

impl<T> ParquetRecordBatchStream<T>
where
    T: AsyncFileReader + Unpin + Send + 'static,
{
    /// Fetches the next row group from the stream.
    ///
    /// Users can continue to call this function to get row groups and decode them concurrently.
    ///
    /// ## Notes
    ///
    /// ParquetRecordBatchStream should be used either as a `Stream` or with `next_row_group`; they should not be used simultaneously.
    ///
    /// ## Returns
    ///
    /// - `Ok(None)` if the stream has ended.
    /// - `Err(error)` if the stream has errored. All subsequent calls will return `Ok(None)`.
    /// - `Ok(Some(reader))` which holds all the data for the row group.
    pub async fn next_row_group(&mut self) -> Result<Option<ParquetRecordBatchReader>> {
        loop {
            match &mut self.state {
                StreamState::Decoding(_) | StreamState::Reading(_) => {
                    return Err(ParquetError::General(
                        "Cannot combine the use of next_row_group with the Stream API".to_string(),
                    ))
                }
                StreamState::Init => {
                    let row_group_idx = match self.row_groups.pop_front() {
                        Some(idx) => idx,
                        None => return Ok(None),
                    };

                    let row_count = self.metadata.row_group(row_group_idx).num_rows() as usize;

                    let selection = self.selection.as_mut().map(|s| s.split_off(row_count));

                    let reader_factory = self.reader_factory.take().expect("lost reader factory");

                    let (reader_factory, maybe_reader) = reader_factory
                        .read_row_group(
                            row_group_idx,
                            selection,
                            self.projection.clone(),
                            self.batch_size,
                        )
                        .await
                        .inspect_err(|_| {
                            self.state = StreamState::Error;
                        })?;
                    self.reader_factory = Some(reader_factory);

                    if let Some(reader) = maybe_reader {
                        return Ok(Some(reader));
                    } else {
                        // All rows skipped, read next row group
                        continue;
                    }
                }
                StreamState::Error => return Ok(None), // Ends the stream as error happens.
            }
        }
    }
}

impl<T> Stream for ParquetRecordBatchStream<T>
where
    T: AsyncFileReader + Unpin + Send + 'static,
{
    type Item = Result<RecordBatch>;

    fn poll_next(mut self: Pin<&mut Self>, cx: &mut Context<'_>) -> Poll<Option<Self::Item>> {
        loop {
            match &mut self.state {
                StreamState::Decoding(batch_reader) => match batch_reader.next() {
                    Some(Ok(batch)) => {
                        return Poll::Ready(Some(Ok(batch)));
                    }
                    Some(Err(e)) => {
                        self.state = StreamState::Error;
                        return Poll::Ready(Some(Err(ParquetError::ArrowError(e.to_string()))));
                    }
                    None => self.state = StreamState::Init,
                },
                StreamState::Init => {
                    let row_group_idx = match self.row_groups.pop_front() {
                        Some(idx) => idx,
                        None => return Poll::Ready(None),
                    };

                    let reader = self.reader_factory.take().expect("lost reader factory");

                    let row_count = self.metadata.row_group(row_group_idx).num_rows() as usize;

                    let selection = self.selection.as_mut().map(|s| s.split_off(row_count));

                    let fut = reader
                        .read_row_group(
                            row_group_idx,
                            selection,
                            self.projection.clone(),
                            self.batch_size,
                        )
                        .boxed();

                    self.state = StreamState::Reading(fut)
                }
                StreamState::Reading(f) => match ready!(f.poll_unpin(cx)) {
                    Ok((reader_factory, maybe_reader)) => {
                        self.reader_factory = Some(reader_factory);
                        match maybe_reader {
                            // Read records from [`ParquetRecordBatchReader`]
                            Some(reader) => self.state = StreamState::Decoding(reader),
                            // All rows skipped, read next row group
                            None => self.state = StreamState::Init,
                        }
                    }
                    Err(e) => {
                        self.state = StreamState::Error;
                        return Poll::Ready(Some(Err(e)));
                    }
                },
                StreamState::Error => return Poll::Ready(None), // Ends the stream as error happens.
            }
        }
    }
}

/// An in-memory collection of column chunks
struct InMemoryRowGroup<'a> {
    offset_index: Option<&'a [OffsetIndexMetaData]>,
    column_chunks: Vec<Option<Arc<ColumnChunkData>>>,
    row_count: usize,
    row_group_idx: usize,
    metadata: &'a ParquetMetaData,
}

impl InMemoryRowGroup<'_> {
    /// Fetches the necessary column data into memory
    async fn fetch<T: AsyncFileReader + Send>(
        &mut self,
        input: &mut T,
        projection: &ProjectionMask,
        selection: Option<&RowSelection>,
    ) -> Result<()> {
        let metadata = self.metadata.row_group(self.row_group_idx);
        if let Some((selection, offset_index)) = selection.zip(self.offset_index) {
            // If we have a `RowSelection` and an `OffsetIndex` then only fetch pages required for the
            // `RowSelection`
            let mut page_start_offsets: Vec<Vec<u64>> = vec![];

            let fetch_ranges = self
                .column_chunks
                .iter()
                .zip(metadata.columns())
                .enumerate()
                .filter(|&(idx, (chunk, _chunk_meta))| {
                    chunk.is_none() && projection.leaf_included(idx)
                })
                .flat_map(|(idx, (_chunk, chunk_meta))| {
                    // If the first page does not start at the beginning of the column,
                    // then we need to also fetch a dictionary page.
                    let mut ranges: Vec<Range<u64>> = vec![];
                    let (start, _len) = chunk_meta.byte_range();
                    match offset_index[idx].page_locations.first() {
                        Some(first) if first.offset as u64 != start => {
                            ranges.push(start..first.offset as u64);
                        }
                        _ => (),
                    }

                    ranges.extend(selection.scan_ranges(&offset_index[idx].page_locations));
                    page_start_offsets.push(ranges.iter().map(|range| range.start).collect());

                    ranges
                })
                .collect();

            let mut chunk_data = input.get_byte_ranges(fetch_ranges).await?.into_iter();
            let mut page_start_offsets = page_start_offsets.into_iter();

            for (idx, chunk) in self.column_chunks.iter_mut().enumerate() {
                if chunk.is_some() || !projection.leaf_included(idx) {
                    continue;
                }

                if let Some(offsets) = page_start_offsets.next() {
                    let mut chunks = Vec::with_capacity(offsets.len());
                    for _ in 0..offsets.len() {
                        chunks.push(chunk_data.next().unwrap());
                    }

                    *chunk = Some(Arc::new(ColumnChunkData::Sparse {
                        length: metadata.column(idx).byte_range().1 as usize,
                        data: offsets
                            .into_iter()
                            .map(|x| x as usize)
                            .zip(chunks.into_iter())
                            .collect(),
                    }))
                }
            }
        } else {
            let fetch_ranges = self
                .column_chunks
                .iter()
                .enumerate()
                .filter(|&(idx, chunk)| chunk.is_none() && projection.leaf_included(idx))
                .map(|(idx, _chunk)| {
                    let column = metadata.column(idx);
                    let (start, length) = column.byte_range();
                    start..(start + length)
                })
                .collect();

            let mut chunk_data = input.get_byte_ranges(fetch_ranges).await?.into_iter();

            for (idx, chunk) in self.column_chunks.iter_mut().enumerate() {
                if chunk.is_some() || !projection.leaf_included(idx) {
                    continue;
                }

                if let Some(data) = chunk_data.next() {
                    *chunk = Some(Arc::new(ColumnChunkData::Dense {
                        offset: metadata.column(idx).byte_range().0 as usize,
                        data,
                    }));
                }
            }
        }

        Ok(())
    }
}

impl RowGroups for InMemoryRowGroup<'_> {
    fn num_rows(&self) -> usize {
        self.row_count
    }

    /// Return chunks for column i
    fn column_chunks(&self, i: usize) -> Result<Box<dyn PageIterator>> {
        match &self.column_chunks[i] {
            None => Err(ParquetError::General(format!(
                "Invalid column index {i}, column was not fetched"
            ))),
            Some(data) => {
                let page_locations = self
                    .offset_index
                    // filter out empty offset indexes (old versions specified Some(vec![]) when no present)
                    .filter(|index| !index.is_empty())
                    .map(|index| index[i].page_locations.clone());
                let column_chunk_metadata = self.metadata.row_group(self.row_group_idx).column(i);
                let page_reader = SerializedPageReader::new(
                    data.clone(),
                    column_chunk_metadata,
                    self.row_count,
                    page_locations,
                )?;
                let page_reader = page_reader.add_crypto_context(
                    self.row_group_idx,
                    i,
                    self.metadata,
                    column_chunk_metadata,
                )?;

                let page_reader: Box<dyn PageReader> = Box::new(page_reader);

                Ok(Box::new(ColumnChunkIterator {
                    reader: Some(Ok(page_reader)),
                }))
            }
        }
    }
}

/// An in-memory column chunk
#[derive(Clone)]
enum ColumnChunkData {
    /// Column chunk data representing only a subset of data pages
    Sparse {
        /// Length of the full column chunk
        length: usize,
        /// Set of data pages included in this sparse chunk. Each element is a tuple
        /// of (page offset, page data)
        data: Vec<(usize, Bytes)>,
    },
    /// Full column chunk and its offset
    Dense { offset: usize, data: Bytes },
}

impl ColumnChunkData {
    fn get(&self, start: u64) -> Result<Bytes> {
        match &self {
            ColumnChunkData::Sparse { data, .. } => data
                .binary_search_by_key(&start, |(offset, _)| *offset as u64)
                .map(|idx| data[idx].1.clone())
                .map_err(|_| {
                    ParquetError::General(format!(
                        "Invalid offset in sparse column chunk data: {start}"
                    ))
                }),
            ColumnChunkData::Dense { offset, data } => {
                let start = start as usize - *offset;
                Ok(data.slice(start..))
            }
        }
    }
}

impl Length for ColumnChunkData {
    fn len(&self) -> u64 {
        match &self {
            ColumnChunkData::Sparse { length, .. } => *length as u64,
            ColumnChunkData::Dense { data, .. } => data.len() as u64,
        }
    }
}

impl ChunkReader for ColumnChunkData {
    type T = bytes::buf::Reader<Bytes>;

    fn get_read(&self, start: u64) -> Result<Self::T> {
        Ok(self.get(start)?.reader())
    }

    fn get_bytes(&self, start: u64, length: usize) -> Result<Bytes> {
        Ok(self.get(start)?.slice(..length))
    }
}

/// Implements [`PageIterator`] for a single column chunk, yielding a single [`PageReader`]
struct ColumnChunkIterator {
    reader: Option<Result<Box<dyn PageReader>>>,
}

impl Iterator for ColumnChunkIterator {
    type Item = Result<Box<dyn PageReader>>;

    fn next(&mut self) -> Option<Self::Item> {
        self.reader.take()
    }
}

impl PageIterator for ColumnChunkIterator {}

#[cfg(test)]
mod tests {
    use super::*;
    use crate::arrow::arrow_reader::{
        ArrowPredicateFn, ParquetRecordBatchReaderBuilder, RowSelector,
    };
    use crate::arrow::arrow_reader::{ArrowReaderMetadata, ArrowReaderOptions};
    use crate::arrow::decoder::DefaultValueForInvalidUtf8;
    use crate::arrow::schema::parquet_to_arrow_schema_and_fields;
    use crate::arrow::ArrowWriter;
    use crate::file::metadata::ParquetMetaDataReader;
    use crate::file::properties::WriterProperties;
    use arrow::compute::kernels::cmp::eq;
    use arrow::error::Result as ArrowResult;
    use arrow_array::builder::{ListBuilder, StringBuilder};
    use arrow_array::cast::AsArray;
    use arrow_array::types::Int32Type;
    use arrow_array::{
        Array, ArrayRef, DictionaryArray, Int32Array, Int8Array, RecordBatchReader, Scalar,
        StringArray, StringViewArray, StructArray, UInt64Array,
    };
    use arrow_data::UnsafeFlag;
    use arrow_schema::{DataType, Field, Schema};
    use futures::{StreamExt, TryStreamExt};
    use rand::{rng, Rng};
    use std::collections::HashMap;
    use std::fs::{File, OpenOptions};
    use std::io::{Read, Seek, Write};
    use std::sync::{Arc, Mutex};
    use tempfile::tempfile;

    #[derive(Clone)]
    struct TestReader {
        data: Bytes,
        metadata: Option<Arc<ParquetMetaData>>,
        requests: Arc<Mutex<Vec<Range<usize>>>>,
    }

    impl AsyncFileReader for TestReader {
        fn get_bytes(&mut self, range: Range<u64>) -> BoxFuture<'_, Result<Bytes>> {
            let range = range.clone();
            self.requests
                .lock()
                .unwrap()
                .push(range.start as usize..range.end as usize);
            futures::future::ready(Ok(self
                .data
                .slice(range.start as usize..range.end as usize)))
            .boxed()
        }

        fn get_metadata<'a>(
            &'a mut self,
            options: Option<&'a ArrowReaderOptions>,
        ) -> BoxFuture<'a, Result<Arc<ParquetMetaData>>> {
            let metadata_reader = ParquetMetaDataReader::new()
                .with_page_indexes(options.is_some_and(|o| o.page_index));
            self.metadata = Some(Arc::new(
                metadata_reader.parse_and_finish(&self.data).unwrap(),
            ));
            futures::future::ready(Ok(self.metadata.clone().unwrap().clone())).boxed()
        }
    }

    #[tokio::test]
    async fn test_async_reader() {
        let testdata = arrow::util::test_util::parquet_test_data();
        let path = format!("{testdata}/alltypes_plain.parquet");
        let data = Bytes::from(std::fs::read(path).unwrap());

        let async_reader = TestReader {
            data: data.clone(),
            metadata: Default::default(),
            requests: Default::default(),
        };

        let requests = async_reader.requests.clone();
        let builder = ParquetRecordBatchStreamBuilder::new(async_reader)
            .await
            .unwrap();

        let metadata = builder.metadata().clone();
        assert_eq!(metadata.num_row_groups(), 1);

        let mask = ProjectionMask::leaves(builder.parquet_schema(), vec![1, 2]);
        let stream = builder
            .with_projection(mask.clone())
            .with_batch_size(1024)
            .build()
            .unwrap();

        let async_batches: Vec<_> = stream.try_collect().await.unwrap();

        let sync_batches = ParquetRecordBatchReaderBuilder::try_new(data)
            .unwrap()
            .with_projection(mask)
            .with_batch_size(104)
            .build()
            .unwrap()
            .collect::<ArrowResult<Vec<_>>>()
            .unwrap();

        assert_eq!(async_batches, sync_batches);

        let requests = requests.lock().unwrap();
        let (offset_1, length_1) = metadata.row_group(0).column(1).byte_range();
        let (offset_2, length_2) = metadata.row_group(0).column(2).byte_range();

        assert_eq!(
            &requests[..],
            &[
                offset_1 as usize..(offset_1 + length_1) as usize,
                offset_2 as usize..(offset_2 + length_2) as usize
            ]
        );
    }

    #[tokio::test]
    async fn test_async_reader_with_next_row_group() {
        let testdata = arrow::util::test_util::parquet_test_data();
        let path = format!("{testdata}/alltypes_plain.parquet");
        let data = Bytes::from(std::fs::read(path).unwrap());

        let async_reader = TestReader {
            data: data.clone(),
            metadata: Default::default(),
            requests: Default::default(),
        };

        let requests = async_reader.requests.clone();
        let builder = ParquetRecordBatchStreamBuilder::new(async_reader)
            .await
            .unwrap();

        let metadata = builder.metadata().clone();
        assert_eq!(metadata.num_row_groups(), 1);

        let mask = ProjectionMask::leaves(builder.parquet_schema(), vec![1, 2]);
        let mut stream = builder
            .with_projection(mask.clone())
            .with_batch_size(1024)
            .build()
            .unwrap();

        let mut readers = vec![];
        while let Some(reader) = stream.next_row_group().await.unwrap() {
            readers.push(reader);
        }

        let async_batches: Vec<_> = readers
            .into_iter()
            .flat_map(|r| r.map(|v| v.unwrap()).collect::<Vec<_>>())
            .collect();

        let sync_batches = ParquetRecordBatchReaderBuilder::try_new(data)
            .unwrap()
            .with_projection(mask)
            .with_batch_size(104)
            .build()
            .unwrap()
            .collect::<ArrowResult<Vec<_>>>()
            .unwrap();

        assert_eq!(async_batches, sync_batches);

        let requests = requests.lock().unwrap();
        let (offset_1, length_1) = metadata.row_group(0).column(1).byte_range();
        let (offset_2, length_2) = metadata.row_group(0).column(2).byte_range();

        assert_eq!(
            &requests[..],
            &[
                offset_1 as usize..(offset_1 + length_1) as usize,
                offset_2 as usize..(offset_2 + length_2) as usize
            ]
        );
    }

    #[tokio::test]
    async fn test_async_reader_with_index() {
        let testdata = arrow::util::test_util::parquet_test_data();
        let path = format!("{testdata}/alltypes_tiny_pages_plain.parquet");
        let data = Bytes::from(std::fs::read(path).unwrap());

        let async_reader = TestReader {
            data: data.clone(),
            metadata: Default::default(),
            requests: Default::default(),
        };

        let options = ArrowReaderOptions::new().with_page_index(true);
        let builder = ParquetRecordBatchStreamBuilder::new_with_options(async_reader, options)
            .await
            .unwrap();

        // The builder should have page and offset indexes loaded now
        let metadata_with_index = builder.metadata();
        assert_eq!(metadata_with_index.num_row_groups(), 1);

        // Check offset indexes are present for all columns
        let offset_index = metadata_with_index.offset_index().unwrap();
        let column_index = metadata_with_index.column_index().unwrap();

        assert_eq!(offset_index.len(), metadata_with_index.num_row_groups());
        assert_eq!(column_index.len(), metadata_with_index.num_row_groups());

        let num_columns = metadata_with_index
            .file_metadata()
            .schema_descr()
            .num_columns();

        // Check page indexes are present for all columns
        offset_index
            .iter()
            .for_each(|x| assert_eq!(x.len(), num_columns));
        column_index
            .iter()
            .for_each(|x| assert_eq!(x.len(), num_columns));

        let mask = ProjectionMask::leaves(builder.parquet_schema(), vec![1, 2]);
        let stream = builder
            .with_projection(mask.clone())
            .with_batch_size(1024)
            .build()
            .unwrap();

        let async_batches: Vec<_> = stream.try_collect().await.unwrap();

        let sync_batches = ParquetRecordBatchReaderBuilder::try_new(data)
            .unwrap()
            .with_projection(mask)
            .with_batch_size(1024)
            .build()
            .unwrap()
            .collect::<ArrowResult<Vec<_>>>()
            .unwrap();

        assert_eq!(async_batches, sync_batches);
    }

    #[tokio::test]
    async fn test_async_reader_with_limit() {
        let testdata = arrow::util::test_util::parquet_test_data();
        let path = format!("{testdata}/alltypes_tiny_pages_plain.parquet");
        let data = Bytes::from(std::fs::read(path).unwrap());

        let metadata = ParquetMetaDataReader::new()
            .parse_and_finish(&data)
            .unwrap();
        let metadata = Arc::new(metadata);

        assert_eq!(metadata.num_row_groups(), 1);

        let async_reader = TestReader {
            data: data.clone(),
            metadata: Default::default(),
            requests: Default::default(),
        };

        let builder = ParquetRecordBatchStreamBuilder::new(async_reader)
            .await
            .unwrap();

        assert_eq!(builder.metadata().num_row_groups(), 1);

        let mask = ProjectionMask::leaves(builder.parquet_schema(), vec![1, 2]);
        let stream = builder
            .with_projection(mask.clone())
            .with_batch_size(1024)
            .with_limit(1)
            .build()
            .unwrap();

        let async_batches: Vec<_> = stream.try_collect().await.unwrap();

        let sync_batches = ParquetRecordBatchReaderBuilder::try_new(data)
            .unwrap()
            .with_projection(mask)
            .with_batch_size(1024)
            .with_limit(1)
            .build()
            .unwrap()
            .collect::<ArrowResult<Vec<_>>>()
            .unwrap();

        assert_eq!(async_batches, sync_batches);
    }

    #[tokio::test]
    async fn test_async_reader_skip_pages() {
        let testdata = arrow::util::test_util::parquet_test_data();
        let path = format!("{testdata}/alltypes_tiny_pages_plain.parquet");
        let data = Bytes::from(std::fs::read(path).unwrap());

        let async_reader = TestReader {
            data: data.clone(),
            metadata: Default::default(),
            requests: Default::default(),
        };

        let options = ArrowReaderOptions::new().with_page_index(true);
        let builder = ParquetRecordBatchStreamBuilder::new_with_options(async_reader, options)
            .await
            .unwrap();

        assert_eq!(builder.metadata().num_row_groups(), 1);

        let selection = RowSelection::from(vec![
            RowSelector::skip(21),   // Skip first page
            RowSelector::select(21), // Select page to boundary
            RowSelector::skip(41),   // Skip multiple pages
            RowSelector::select(41), // Select multiple pages
            RowSelector::skip(25),   // Skip page across boundary
            RowSelector::select(25), // Select across page boundary
            RowSelector::skip(7116), // Skip to final page boundary
            RowSelector::select(10), // Select final page
        ]);

        let mask = ProjectionMask::leaves(builder.parquet_schema(), vec![9]);

        let stream = builder
            .with_projection(mask.clone())
            .with_row_selection(selection.clone())
            .build()
            .expect("building stream");

        let async_batches: Vec<_> = stream.try_collect().await.unwrap();

        let sync_batches = ParquetRecordBatchReaderBuilder::try_new(data)
            .unwrap()
            .with_projection(mask)
            .with_batch_size(1024)
            .with_row_selection(selection)
            .build()
            .unwrap()
            .collect::<ArrowResult<Vec<_>>>()
            .unwrap();

        assert_eq!(async_batches, sync_batches);
    }

    #[tokio::test]
    async fn test_fuzz_async_reader_selection() {
        let testdata = arrow::util::test_util::parquet_test_data();
        let path = format!("{testdata}/alltypes_tiny_pages_plain.parquet");
        let data = Bytes::from(std::fs::read(path).unwrap());

        let mut rand = rng();

        for _ in 0..100 {
            let mut expected_rows = 0;
            let mut total_rows = 0;
            let mut skip = false;
            let mut selectors = vec![];

            while total_rows < 7300 {
                let row_count: usize = rand.random_range(1..100);

                let row_count = row_count.min(7300 - total_rows);

                selectors.push(RowSelector { row_count, skip });

                total_rows += row_count;
                if !skip {
                    expected_rows += row_count;
                }

                skip = !skip;
            }

            let selection = RowSelection::from(selectors);

            let async_reader = TestReader {
                data: data.clone(),
                metadata: Default::default(),
                requests: Default::default(),
            };

            let options = ArrowReaderOptions::new().with_page_index(true);
            let builder = ParquetRecordBatchStreamBuilder::new_with_options(async_reader, options)
                .await
                .unwrap();

            assert_eq!(builder.metadata().num_row_groups(), 1);

            let col_idx: usize = rand.random_range(0..13);
            let mask = ProjectionMask::leaves(builder.parquet_schema(), vec![col_idx]);

            let stream = builder
                .with_projection(mask.clone())
                .with_row_selection(selection.clone())
                .build()
                .expect("building stream");

            let async_batches: Vec<_> = stream.try_collect().await.unwrap();

            let actual_rows: usize = async_batches.into_iter().map(|b| b.num_rows()).sum();

            assert_eq!(actual_rows, expected_rows);
        }
    }

    #[tokio::test]
    async fn test_async_reader_zero_row_selector() {
        //See https://github.com/apache/arrow-rs/issues/2669
        let testdata = arrow::util::test_util::parquet_test_data();
        let path = format!("{testdata}/alltypes_tiny_pages_plain.parquet");
        let data = Bytes::from(std::fs::read(path).unwrap());

        let mut rand = rng();

        let mut expected_rows = 0;
        let mut total_rows = 0;
        let mut skip = false;
        let mut selectors = vec![];

        selectors.push(RowSelector {
            row_count: 0,
            skip: false,
        });

        while total_rows < 7300 {
            let row_count: usize = rand.random_range(1..100);

            let row_count = row_count.min(7300 - total_rows);

            selectors.push(RowSelector { row_count, skip });

            total_rows += row_count;
            if !skip {
                expected_rows += row_count;
            }

            skip = !skip;
        }

        let selection = RowSelection::from(selectors);

        let async_reader = TestReader {
            data: data.clone(),
            metadata: Default::default(),
            requests: Default::default(),
        };

        let options = ArrowReaderOptions::new().with_page_index(true);
        let builder = ParquetRecordBatchStreamBuilder::new_with_options(async_reader, options)
            .await
            .unwrap();

        assert_eq!(builder.metadata().num_row_groups(), 1);

        let col_idx: usize = rand.random_range(0..13);
        let mask = ProjectionMask::leaves(builder.parquet_schema(), vec![col_idx]);

        let stream = builder
            .with_projection(mask.clone())
            .with_row_selection(selection.clone())
            .build()
            .expect("building stream");

        let async_batches: Vec<_> = stream.try_collect().await.unwrap();

        let actual_rows: usize = async_batches.into_iter().map(|b| b.num_rows()).sum();

        assert_eq!(actual_rows, expected_rows);
    }

    #[tokio::test]
    async fn test_row_filter() {
        let a = StringArray::from_iter_values(["a", "b", "b", "b", "c", "c"]);
        let b = StringArray::from_iter_values(["1", "2", "3", "4", "5", "6"]);
        let c = Int32Array::from_iter(0..6);
        let data = RecordBatch::try_from_iter([
            ("a", Arc::new(a) as ArrayRef),
            ("b", Arc::new(b) as ArrayRef),
            ("c", Arc::new(c) as ArrayRef),
        ])
        .unwrap();

        let mut buf = Vec::with_capacity(1024);
        let mut writer = ArrowWriter::try_new(&mut buf, data.schema(), None).unwrap();
        writer.write(&data).unwrap();
        writer.close().unwrap();

        let data: Bytes = buf.into();
        let metadata = ParquetMetaDataReader::new()
            .parse_and_finish(&data)
            .unwrap();
        let parquet_schema = metadata.file_metadata().schema_descr_ptr();

        let test = TestReader {
            data,
            metadata: Default::default(),
            requests: Default::default(),
        };
        let requests = test.requests.clone();

        let a_scalar = StringArray::from_iter_values(["b"]);
        let a_filter = ArrowPredicateFn::new(
            ProjectionMask::leaves(&parquet_schema, vec![0]),
            move |batch| eq(batch.column(0), &Scalar::new(&a_scalar)),
        );

        let b_scalar = StringArray::from_iter_values(["4"]);
        let b_filter = ArrowPredicateFn::new(
            ProjectionMask::leaves(&parquet_schema, vec![1]),
            move |batch| eq(batch.column(0), &Scalar::new(&b_scalar)),
        );

        let filter = RowFilter::new(vec![Box::new(a_filter), Box::new(b_filter)]);

        let mask = ProjectionMask::leaves(&parquet_schema, vec![0, 2]);
        let stream = ParquetRecordBatchStreamBuilder::new(test)
            .await
            .unwrap()
            .with_projection(mask.clone())
            .with_batch_size(1024)
            .with_row_filter(filter)
            .build()
            .unwrap();

        let batches: Vec<_> = stream.try_collect().await.unwrap();
        assert_eq!(batches.len(), 1);

        let batch = &batches[0];
        assert_eq!(batch.num_rows(), 1);
        assert_eq!(batch.num_columns(), 2);

        let col = batch.column(0);
        let val = col.as_any().downcast_ref::<StringArray>().unwrap().value(0);
        assert_eq!(val, "b");

        let col = batch.column(1);
        let val = col.as_any().downcast_ref::<Int32Array>().unwrap().value(0);
        assert_eq!(val, 3);

        // Should only have made 3 requests
        assert_eq!(requests.lock().unwrap().len(), 3);
    }

    #[tokio::test]
    async fn test_limit_multiple_row_groups() {
        let a = StringArray::from_iter_values(["a", "b", "b", "b", "c", "c"]);
        let b = StringArray::from_iter_values(["1", "2", "3", "4", "5", "6"]);
        let c = Int32Array::from_iter(0..6);
        let data = RecordBatch::try_from_iter([
            ("a", Arc::new(a) as ArrayRef),
            ("b", Arc::new(b) as ArrayRef),
            ("c", Arc::new(c) as ArrayRef),
        ])
        .unwrap();

        let mut buf = Vec::with_capacity(1024);
        let props = WriterProperties::builder()
            .set_max_row_group_size(3)
            .build();
        let mut writer = ArrowWriter::try_new(&mut buf, data.schema(), Some(props)).unwrap();
        writer.write(&data).unwrap();
        writer.close().unwrap();

        let data: Bytes = buf.into();
        let metadata = ParquetMetaDataReader::new()
            .parse_and_finish(&data)
            .unwrap();

        assert_eq!(metadata.num_row_groups(), 2);

        let test = TestReader {
            data,
            metadata: Default::default(),
            requests: Default::default(),
        };

        let stream = ParquetRecordBatchStreamBuilder::new(test.clone())
            .await
            .unwrap()
            .with_batch_size(1024)
            .with_limit(4)
            .build()
            .unwrap();

        let batches: Vec<_> = stream.try_collect().await.unwrap();
        // Expect one batch for each row group
        assert_eq!(batches.len(), 2);

        let batch = &batches[0];
        // First batch should contain all rows
        assert_eq!(batch.num_rows(), 3);
        assert_eq!(batch.num_columns(), 3);
        let col2 = batch.column(2).as_primitive::<Int32Type>();
        assert_eq!(col2.values(), &[0, 1, 2]);

        let batch = &batches[1];
        // Second batch should trigger the limit and only have one row
        assert_eq!(batch.num_rows(), 1);
        assert_eq!(batch.num_columns(), 3);
        let col2 = batch.column(2).as_primitive::<Int32Type>();
        assert_eq!(col2.values(), &[3]);

        let stream = ParquetRecordBatchStreamBuilder::new(test.clone())
            .await
            .unwrap()
            .with_offset(2)
            .with_limit(3)
            .build()
            .unwrap();

        let batches: Vec<_> = stream.try_collect().await.unwrap();
        // Expect one batch for each row group
        assert_eq!(batches.len(), 2);

        let batch = &batches[0];
        // First batch should contain one row
        assert_eq!(batch.num_rows(), 1);
        assert_eq!(batch.num_columns(), 3);
        let col2 = batch.column(2).as_primitive::<Int32Type>();
        assert_eq!(col2.values(), &[2]);

        let batch = &batches[1];
        // Second batch should contain two rows
        assert_eq!(batch.num_rows(), 2);
        assert_eq!(batch.num_columns(), 3);
        let col2 = batch.column(2).as_primitive::<Int32Type>();
        assert_eq!(col2.values(), &[3, 4]);

        let stream = ParquetRecordBatchStreamBuilder::new(test.clone())
            .await
            .unwrap()
            .with_offset(4)
            .with_limit(20)
            .build()
            .unwrap();

        let batches: Vec<_> = stream.try_collect().await.unwrap();
        // Should skip first row group
        assert_eq!(batches.len(), 1);

        let batch = &batches[0];
        // First batch should contain two rows
        assert_eq!(batch.num_rows(), 2);
        assert_eq!(batch.num_columns(), 3);
        let col2 = batch.column(2).as_primitive::<Int32Type>();
        assert_eq!(col2.values(), &[4, 5]);
    }

    #[tokio::test]
    async fn test_row_filter_with_index() {
        let testdata = arrow::util::test_util::parquet_test_data();
        let path = format!("{testdata}/alltypes_tiny_pages_plain.parquet");
        let data = Bytes::from(std::fs::read(path).unwrap());

        let metadata = ParquetMetaDataReader::new()
            .parse_and_finish(&data)
            .unwrap();
        let parquet_schema = metadata.file_metadata().schema_descr_ptr();

        assert_eq!(metadata.num_row_groups(), 1);

        let async_reader = TestReader {
            data: data.clone(),
            metadata: Default::default(),
            requests: Default::default(),
        };

        let a_filter =
            ArrowPredicateFn::new(ProjectionMask::leaves(&parquet_schema, vec![1]), |batch| {
                Ok(batch.column(0).as_boolean().clone())
            });

        let b_scalar = Int8Array::from(vec![2]);
        let b_filter = ArrowPredicateFn::new(
            ProjectionMask::leaves(&parquet_schema, vec![2]),
            move |batch| eq(batch.column(0), &Scalar::new(&b_scalar)),
        );

        let filter = RowFilter::new(vec![Box::new(a_filter), Box::new(b_filter)]);

        let mask = ProjectionMask::leaves(&parquet_schema, vec![0, 2]);

        let options = ArrowReaderOptions::new().with_page_index(true);
        let stream = ParquetRecordBatchStreamBuilder::new_with_options(async_reader, options)
            .await
            .unwrap()
            .with_projection(mask.clone())
            .with_batch_size(1024)
            .with_row_filter(filter)
            .build()
            .unwrap();

        let batches: Vec<RecordBatch> = stream.try_collect().await.unwrap();

        let total_rows: usize = batches.iter().map(|b| b.num_rows()).sum();

        assert_eq!(total_rows, 730);
    }

    #[tokio::test]
    async fn test_in_memory_row_group_sparse() {
        let testdata = arrow::util::test_util::parquet_test_data();
        let path = format!("{testdata}/alltypes_tiny_pages.parquet");
        let data = Bytes::from(std::fs::read(path).unwrap());

        let metadata = ParquetMetaDataReader::new()
            .with_page_indexes(true)
            .parse_and_finish(&data)
            .unwrap();

        let offset_index = metadata.offset_index().expect("reading offset index")[0].clone();

        let mut metadata_builder = metadata.into_builder();
        let mut row_groups = metadata_builder.take_row_groups();
        row_groups.truncate(1);
        let row_group_meta = row_groups.pop().unwrap();

        let metadata = metadata_builder
            .add_row_group(row_group_meta)
            .set_column_index(None)
            .set_offset_index(Some(vec![offset_index.clone()]))
            .build();

        let metadata = Arc::new(metadata);

        let num_rows = metadata.row_group(0).num_rows();

        assert_eq!(metadata.num_row_groups(), 1);

        let async_reader = TestReader {
            data: data.clone(),
            metadata: Default::default(),
            requests: Default::default(),
        };

        let requests = async_reader.requests.clone();
        let (_, fields) = parquet_to_arrow_schema_and_fields(
            metadata.file_metadata().schema_descr(),
            ProjectionMask::all(),
            None,
        )
        .unwrap();

        let _schema_desc = metadata.file_metadata().schema_descr();

        let projection = ProjectionMask::leaves(metadata.file_metadata().schema_descr(), vec![0]);

        let reader_factory = ReaderFactory {
            column_value_decoder_options: ColumnValueDecoderOptions::default(),
            metadata,
            fields: fields.map(Arc::new),
            input: async_reader,
            filter: None,
            limit: None,
            offset: None,
        };

        let mut skip = true;
        let mut pages = offset_index[0].page_locations.iter().peekable();

        // Setup `RowSelection` so that we can skip every other page, selecting the last page
        let mut selectors = vec![];
        let mut expected_page_requests: Vec<Range<usize>> = vec![];
        while let Some(page) = pages.next() {
            let num_rows = if let Some(next_page) = pages.peek() {
                next_page.first_row_index - page.first_row_index
            } else {
                num_rows - page.first_row_index
            };

            if skip {
                selectors.push(RowSelector::skip(num_rows as usize));
            } else {
                selectors.push(RowSelector::select(num_rows as usize));
                let start = page.offset as usize;
                let end = start + page.compressed_page_size as usize;
                expected_page_requests.push(start..end);
            }
            skip = !skip;
        }

        let selection = RowSelection::from(selectors);

        let (_factory, _reader) = reader_factory
            .read_row_group(0, Some(selection), projection.clone(), 48)
            .await
            .expect("reading row group");

        let requests = requests.lock().unwrap();

        assert_eq!(&requests[..], &expected_page_requests)
    }

    #[tokio::test]
    async fn test_batch_size_overallocate() {
        let testdata = arrow::util::test_util::parquet_test_data();
        // `alltypes_plain.parquet` only have 8 rows
        let path = format!("{testdata}/alltypes_plain.parquet");
        let data = Bytes::from(std::fs::read(path).unwrap());

        let async_reader = TestReader {
            data: data.clone(),
            metadata: Default::default(),
            requests: Default::default(),
        };

        let builder = ParquetRecordBatchStreamBuilder::new(async_reader)
            .await
            .unwrap();

        let file_rows = builder.metadata().file_metadata().num_rows() as usize;

        let stream = builder
            .with_projection(ProjectionMask::all())
            .with_batch_size(1024)
            .build()
            .unwrap();
        assert_ne!(1024, file_rows);
        assert_eq!(stream.batch_size, file_rows);
    }

    #[tokio::test]
    async fn test_get_row_group_column_bloom_filter_without_length() {
        let testdata = arrow::util::test_util::parquet_test_data();
        let path = format!("{testdata}/data_index_bloom_encoding_stats.parquet");
        let data = Bytes::from(std::fs::read(path).unwrap());
        test_get_row_group_column_bloom_filter(data, false).await;
    }

    #[tokio::test]
    async fn test_parquet_record_batch_stream_schema() {
        fn get_all_field_names(schema: &Schema) -> Vec<&String> {
            schema.flattened_fields().iter().map(|f| f.name()).collect()
        }

        // ParquetRecordBatchReaderBuilder::schema differs from
        // ParquetRecordBatchReader::schema and RecordBatch::schema in the returned
        // schema contents (in terms of custom metadata attached to schema, and fields
        // returned). Test to ensure this remains consistent behaviour.
        //
        // Ensure same for asynchronous versions of the above.

        // Prep data, for a schema with nested fields, with custom metadata
        let mut metadata = HashMap::with_capacity(1);
        metadata.insert("key".to_string(), "value".to_string());

        let nested_struct_array = StructArray::from(vec![
            (
                Arc::new(Field::new("d", DataType::Utf8, true)),
                Arc::new(StringArray::from(vec!["a", "b"])) as ArrayRef,
            ),
            (
                Arc::new(Field::new("e", DataType::Utf8, true)),
                Arc::new(StringArray::from(vec!["c", "d"])) as ArrayRef,
            ),
        ]);
        let struct_array = StructArray::from(vec![
            (
                Arc::new(Field::new("a", DataType::Int32, true)),
                Arc::new(Int32Array::from(vec![-1, 1])) as ArrayRef,
            ),
            (
                Arc::new(Field::new("b", DataType::UInt64, true)),
                Arc::new(UInt64Array::from(vec![1, 2])) as ArrayRef,
            ),
            (
                Arc::new(Field::new(
                    "c",
                    nested_struct_array.data_type().clone(),
                    true,
                )),
                Arc::new(nested_struct_array) as ArrayRef,
            ),
        ]);

        let schema =
            Arc::new(Schema::new(struct_array.fields().clone()).with_metadata(metadata.clone()));
        let record_batch = RecordBatch::from(struct_array)
            .with_schema(schema.clone())
            .unwrap();

        // Write parquet with custom metadata in schema
        let mut file = tempfile().unwrap();
        let mut writer = ArrowWriter::try_new(&mut file, schema.clone(), None).unwrap();
        writer.write(&record_batch).unwrap();
        writer.close().unwrap();

        let all_fields = ["a", "b", "c", "d", "e"];
        // (leaf indices in mask, expected names in output schema all fields)
        let projections = [
            (vec![], vec![]),
            (vec![0], vec!["a"]),
            (vec![0, 1], vec!["a", "b"]),
            (vec![0, 1, 2], vec!["a", "b", "c", "d"]),
            (vec![0, 1, 2, 3], vec!["a", "b", "c", "d", "e"]),
        ];

        // Ensure we're consistent for each of these projections
        for (indices, expected_projected_names) in projections {
            let assert_schemas = |builder: SchemaRef, reader: SchemaRef, batch: SchemaRef| {
                // Builder schema should preserve all fields and metadata
                assert_eq!(get_all_field_names(&builder), all_fields);
                assert_eq!(builder.metadata, metadata);
                // Reader & batch schema should show only projected fields, and no metadata
                assert_eq!(get_all_field_names(&reader), expected_projected_names);
                assert_eq!(reader.metadata, HashMap::default());
                assert_eq!(get_all_field_names(&batch), expected_projected_names);
                assert_eq!(batch.metadata, HashMap::default());
            };

            let builder =
                ParquetRecordBatchReaderBuilder::try_new(file.try_clone().unwrap()).unwrap();
            let sync_builder_schema = builder.schema().clone();
            let mask = ProjectionMask::leaves(builder.parquet_schema(), indices.clone());
            let mut reader = builder.with_projection(mask).build().unwrap();
            let sync_reader_schema = reader.schema();
            let batch = reader.next().unwrap().unwrap();
            let sync_batch_schema = batch.schema();
            assert_schemas(sync_builder_schema, sync_reader_schema, sync_batch_schema);

            // asynchronous should be same
            let file = tokio::fs::File::from(file.try_clone().unwrap());
            let builder = ParquetRecordBatchStreamBuilder::new(file).await.unwrap();
            let async_builder_schema = builder.schema().clone();
            let mask = ProjectionMask::leaves(builder.parquet_schema(), indices);
            let mut reader = builder.with_projection(mask).build().unwrap();
            let async_reader_schema = reader.schema().clone();
            let batch = reader.next().await.unwrap().unwrap();
            let async_batch_schema = batch.schema();
            assert_schemas(
                async_builder_schema,
                async_reader_schema,
                async_batch_schema,
            );
        }
    }

    #[tokio::test]
    async fn test_get_row_group_column_bloom_filter_with_length() {
        // convert to new parquet file with bloom_filter_length
        let testdata = arrow::util::test_util::parquet_test_data();
        let path = format!("{testdata}/data_index_bloom_encoding_stats.parquet");
        let data = Bytes::from(std::fs::read(path).unwrap());
        let async_reader = TestReader {
            data: data.clone(),
            metadata: Default::default(),
            requests: Default::default(),
        };
        let builder = ParquetRecordBatchStreamBuilder::new(async_reader)
            .await
            .unwrap();
        let schema = builder.schema().clone();
        let stream = builder.build().unwrap();
        let batches = stream.try_collect::<Vec<_>>().await.unwrap();

        let mut parquet_data = Vec::new();
        let props = WriterProperties::builder()
            .set_bloom_filter_enabled(true)
            .build();
        let mut writer = ArrowWriter::try_new(&mut parquet_data, schema, Some(props)).unwrap();
        for batch in batches {
            writer.write(&batch).unwrap();
        }
        writer.close().unwrap();

        // test the new parquet file
        test_get_row_group_column_bloom_filter(parquet_data.into(), true).await;
    }

    async fn test_get_row_group_column_bloom_filter(data: Bytes, with_length: bool) {
        let async_reader = TestReader {
            data: data.clone(),
            metadata: Default::default(),
            requests: Default::default(),
        };

        let mut builder = ParquetRecordBatchStreamBuilder::new(async_reader)
            .await
            .unwrap();

        let metadata = builder.metadata();
        assert_eq!(metadata.num_row_groups(), 1);
        let row_group = metadata.row_group(0);
        let column = row_group.column(0);
        assert_eq!(column.bloom_filter_length().is_some(), with_length);

        let sbbf = builder
            .get_row_group_column_bloom_filter(0, 0)
            .await
            .unwrap()
            .unwrap();
        assert!(sbbf.check(&"Hello"));
        assert!(!sbbf.check(&"Hello_Not_Exists"));
    }

    #[tokio::test]
    async fn test_nested_skip() {
        let schema = Arc::new(Schema::new(vec![
            Field::new("col_1", DataType::UInt64, false),
            Field::new_list("col_2", Field::new_list_field(DataType::Utf8, true), true),
        ]));

        // Default writer properties
        let props = WriterProperties::builder()
            .set_data_page_row_count_limit(256)
            .set_write_batch_size(256)
            .set_max_row_group_size(1024);

        // Write data
        let mut file = tempfile().unwrap();
        let mut writer =
            ArrowWriter::try_new(&mut file, schema.clone(), Some(props.build())).unwrap();

        let mut builder = ListBuilder::new(StringBuilder::new());
        for id in 0..1024 {
            match id % 3 {
                0 => builder.append_value([Some("val_1".to_string()), Some(format!("id_{id}"))]),
                1 => builder.append_value([Some(format!("id_{id}"))]),
                _ => builder.append_null(),
            }
        }
        let refs = vec![
            Arc::new(UInt64Array::from_iter_values(0..1024)) as ArrayRef,
            Arc::new(builder.finish()) as ArrayRef,
        ];

        let batch = RecordBatch::try_new(schema.clone(), refs).unwrap();
        writer.write(&batch).unwrap();
        writer.close().unwrap();

        let selections = [
            RowSelection::from(vec![
                RowSelector::skip(313),
                RowSelector::select(1),
                RowSelector::skip(709),
                RowSelector::select(1),
            ]),
            RowSelection::from(vec![
                RowSelector::skip(255),
                RowSelector::select(1),
                RowSelector::skip(767),
                RowSelector::select(1),
            ]),
            RowSelection::from(vec![
                RowSelector::select(255),
                RowSelector::skip(1),
                RowSelector::select(767),
                RowSelector::skip(1),
            ]),
            RowSelection::from(vec![
                RowSelector::skip(254),
                RowSelector::select(1),
                RowSelector::select(1),
                RowSelector::skip(767),
                RowSelector::select(1),
            ]),
        ];

        for selection in selections {
            let expected = selection.row_count();
            // Read data
            let mut reader = ParquetRecordBatchStreamBuilder::new_with_options(
                tokio::fs::File::from_std(file.try_clone().unwrap()),
                ArrowReaderOptions::new().with_page_index(true),
            )
            .await
            .unwrap();

            reader = reader.with_row_selection(selection);

            let mut stream = reader.build().unwrap();

            let mut total_rows = 0;
            while let Some(rb) = stream.next().await {
                let rb = rb.unwrap();
                total_rows += rb.num_rows();
            }
            assert_eq!(total_rows, expected);
        }
    }

    #[tokio::test]
    async fn test_row_filter_nested() {
        let a = StringArray::from_iter_values(["a", "b", "b", "b", "c", "c"]);
        let b = StructArray::from(vec![
            (
                Arc::new(Field::new("aa", DataType::Utf8, true)),
                Arc::new(StringArray::from(vec!["a", "b", "b", "b", "c", "c"])) as ArrayRef,
            ),
            (
                Arc::new(Field::new("bb", DataType::Utf8, true)),
                Arc::new(StringArray::from(vec!["1", "2", "3", "4", "5", "6"])) as ArrayRef,
            ),
        ]);
        let c = Int32Array::from_iter(0..6);
        let data = RecordBatch::try_from_iter([
            ("a", Arc::new(a) as ArrayRef),
            ("b", Arc::new(b) as ArrayRef),
            ("c", Arc::new(c) as ArrayRef),
        ])
        .unwrap();

        let mut buf = Vec::with_capacity(1024);
        let mut writer = ArrowWriter::try_new(&mut buf, data.schema(), None).unwrap();
        writer.write(&data).unwrap();
        writer.close().unwrap();

        let data: Bytes = buf.into();
        let metadata = ParquetMetaDataReader::new()
            .parse_and_finish(&data)
            .unwrap();
        let parquet_schema = metadata.file_metadata().schema_descr_ptr();

        let test = TestReader {
            data,
            metadata: Default::default(),
            requests: Default::default(),
        };
        let requests = test.requests.clone();

        let a_scalar = StringArray::from_iter_values(["b"]);
        let a_filter = ArrowPredicateFn::new(
            ProjectionMask::leaves(&parquet_schema, vec![0]),
            move |batch| eq(batch.column(0), &Scalar::new(&a_scalar)),
        );

        let b_scalar = StringArray::from_iter_values(["4"]);
        let b_filter = ArrowPredicateFn::new(
            ProjectionMask::leaves(&parquet_schema, vec![2]),
            move |batch| {
                // Filter on the second element of the struct.
                let struct_array = batch
                    .column(0)
                    .as_any()
                    .downcast_ref::<StructArray>()
                    .unwrap();
                eq(struct_array.column(0), &Scalar::new(&b_scalar))
            },
        );

        let filter = RowFilter::new(vec![Box::new(a_filter), Box::new(b_filter)]);

        let mask = ProjectionMask::leaves(&parquet_schema, vec![0, 3]);
        let stream = ParquetRecordBatchStreamBuilder::new(test)
            .await
            .unwrap()
            .with_projection(mask.clone())
            .with_batch_size(1024)
            .with_row_filter(filter)
            .build()
            .unwrap();

        let batches: Vec<_> = stream.try_collect().await.unwrap();
        assert_eq!(batches.len(), 1);

        let batch = &batches[0];
        assert_eq!(batch.num_rows(), 1);
        assert_eq!(batch.num_columns(), 2);

        let col = batch.column(0);
        let val = col.as_any().downcast_ref::<StringArray>().unwrap().value(0);
        assert_eq!(val, "b");

        let col = batch.column(1);
        let val = col.as_any().downcast_ref::<Int32Array>().unwrap().value(0);
        assert_eq!(val, 3);

        // Should only have made 3 requests
        assert_eq!(requests.lock().unwrap().len(), 3);
    }

    #[tokio::test]
    async fn empty_offset_index_doesnt_panic_in_read_row_group() {
        use tokio::fs::File;
        let testdata = arrow::util::test_util::parquet_test_data();
        let path = format!("{testdata}/alltypes_plain.parquet");
        let mut file = File::open(&path).await.unwrap();
        let file_size = file.metadata().await.unwrap().len();
        let mut metadata = ParquetMetaDataReader::new()
            .with_page_indexes(true)
            .load_and_finish(&mut file, file_size)
            .await
            .unwrap();

        metadata.set_offset_index(Some(vec![]));
        let options = ArrowReaderOptions::new().with_page_index(true);
        let arrow_reader_metadata = ArrowReaderMetadata::try_new(metadata.into(), options).unwrap();
        let reader =
            ParquetRecordBatchStreamBuilder::new_with_metadata(file, arrow_reader_metadata)
                .build()
                .unwrap();

        let result = reader.try_collect::<Vec<_>>().await.unwrap();
        assert_eq!(result.len(), 1);
    }

    #[tokio::test]
    async fn non_empty_offset_index_doesnt_panic_in_read_row_group() {
        use tokio::fs::File;
        let testdata = arrow::util::test_util::parquet_test_data();
        let path = format!("{testdata}/alltypes_tiny_pages.parquet");
        let mut file = File::open(&path).await.unwrap();
        let file_size = file.metadata().await.unwrap().len();
        let metadata = ParquetMetaDataReader::new()
            .with_page_indexes(true)
            .load_and_finish(&mut file, file_size)
            .await
            .unwrap();

        let options = ArrowReaderOptions::new().with_page_index(true);
        let arrow_reader_metadata = ArrowReaderMetadata::try_new(metadata.into(), options).unwrap();
        let reader =
            ParquetRecordBatchStreamBuilder::new_with_metadata(file, arrow_reader_metadata)
                .build()
                .unwrap();

        let result = reader.try_collect::<Vec<_>>().await.unwrap();
        assert_eq!(result.len(), 8);
    }

    #[tokio::test]
    async fn empty_offset_index_doesnt_panic_in_column_chunks() {
        use tempfile::TempDir;
        use tokio::fs::File;
        fn write_metadata_to_local_file(
            metadata: ParquetMetaData,
            file: impl AsRef<std::path::Path>,
        ) {
            use crate::file::metadata::ParquetMetaDataWriter;
            use std::fs::File;
            let file = File::create(file).unwrap();
            ParquetMetaDataWriter::new(file, &metadata)
                .finish()
                .unwrap()
        }

        fn read_metadata_from_local_file(file: impl AsRef<std::path::Path>) -> ParquetMetaData {
            use std::fs::File;
            let file = File::open(file).unwrap();
            ParquetMetaDataReader::new()
                .with_page_indexes(true)
                .parse_and_finish(&file)
                .unwrap()
        }

        let testdata = arrow::util::test_util::parquet_test_data();
        let path = format!("{testdata}/alltypes_plain.parquet");
        let mut file = File::open(&path).await.unwrap();
        let file_size = file.metadata().await.unwrap().len();
        let metadata = ParquetMetaDataReader::new()
            .with_page_indexes(true)
            .load_and_finish(&mut file, file_size)
            .await
            .unwrap();

        let tempdir = TempDir::new().unwrap();
        let metadata_path = tempdir.path().join("thrift_metadata.dat");
        write_metadata_to_local_file(metadata, &metadata_path);
        let metadata = read_metadata_from_local_file(&metadata_path);

        let options = ArrowReaderOptions::new().with_page_index(true);
        let arrow_reader_metadata = ArrowReaderMetadata::try_new(metadata.into(), options).unwrap();
        let reader =
            ParquetRecordBatchStreamBuilder::new_with_metadata(file, arrow_reader_metadata)
                .build()
                .unwrap();

        // Panics here
        let result = reader.try_collect::<Vec<_>>().await.unwrap();
        assert_eq!(result.len(), 1);
    }

    #[tokio::test]
    async fn test_skip_utf8_validation() {
        let mut file = tempfile().unwrap();
        let schema = Arc::new(Schema::new(vec![Field::new("item", DataType::Utf8, false)]));
        let mut writer = ArrowWriter::try_new(&mut file, schema.clone(), None).unwrap();
        let batch = RecordBatch::try_new(
            schema,
            vec![Arc::new(StringArray::from(vec![
                "hello_datafusion✨",
                "datafusion-arrow🎷",
                "c",
            ]))],
        )
        .unwrap();
        writer.write(&batch).unwrap();
        writer.close().unwrap();
        // open file with parquet data
        let mut file = tokio::fs::File::from_std(file);

        let mut skip_validation = UnsafeFlag::new();
        unsafe {
            skip_validation.set(true);
        }

        // load metadata once
        let meta = ArrowReaderMetadata::load_async(
            &mut file,
            ArrowReaderOptions::new().with_column_value_decoder_options(
                ColumnValueDecoderOptions::new(skip_validation, DefaultValueForInvalidUtf8::None),
            ),
        )
        .await
        .unwrap();
        // create two readers, a and b, from the same underlying file
        // without reading the metadata again
        let mut a = ParquetRecordBatchStreamBuilder::new_with_metadata(
            file.try_clone().await.unwrap(),
            meta.clone(),
        )
        .build()
        .unwrap();
        let r = a.next().await.unwrap().unwrap();

        let arr = r.column(0).as_string::<i32>();
        assert_eq!(arr.value(0), "hello_datafusion✨");
        assert_eq!(arr.value(1), "datafusion-arrow🎷");
        assert_eq!(arr.value(2), "c");
    }

    #[tokio::test]
    async fn test_skip_utf8view_validation() {
        let mut file = tempfile().unwrap();
        let schema = Arc::new(Schema::new(vec![Field::new(
            "item",
            DataType::Utf8View,
            false,
        )]));
        let mut writer = ArrowWriter::try_new(&mut file, schema.clone(), None).unwrap();
        let batch = RecordBatch::try_new(
            schema,
            vec![Arc::new(StringViewArray::from(vec![
                "hello_datafusion✨",
                "datafusion-arrow🎷",
                "c",
            ]))],
        )
        .unwrap();
        writer.write(&batch).unwrap();
        writer.close().unwrap();
        // open file with parquet data
        let mut file = tokio::fs::File::from_std(file);

        let mut skip_validation = UnsafeFlag::new();
        unsafe {
            skip_validation.set(true);
        }

        // load metadata once
        let meta = ArrowReaderMetadata::load_async(
            &mut file,
            ArrowReaderOptions::new().with_column_value_decoder_options(
                ColumnValueDecoderOptions::new(skip_validation, DefaultValueForInvalidUtf8::None),
            ),
        )
        .await
        .unwrap();
        // create two readers, a and b, from the same underlying file
        // without reading the metadata again
        let mut a = ParquetRecordBatchStreamBuilder::new_with_metadata(
            file.try_clone().await.unwrap(),
            meta.clone(),
        )
        .build()
        .unwrap();
        let r = a.next().await.unwrap().unwrap();

        let arr = r.column(0).as_string_view();
        assert_eq!(arr.value(0), "hello_datafusion✨");
        assert_eq!(arr.value(1), "datafusion-arrow🎷");
        assert_eq!(arr.value(2), "c");
    }

    #[tokio::test]
    async fn test_skip_utf8_dict_validation() {
        let mut file = tempfile().unwrap();
        let schema = Arc::new(Schema::new(vec![Field::new(
            "item",
            DataType::Dictionary(Box::new(DataType::Int32), Box::new(DataType::Utf8)),
            false,
        )]));
        let mut writer = ArrowWriter::try_new(&mut file, schema.clone(), None).unwrap();

        let values =
            StringArray::from_iter_values(["hello_datafusion✨", "datafusion-arrow🎷", "c"]);
        let keys = Int32Array::from_iter_values([0, 0, 1, 2]);
        let array = DictionaryArray::<Int32Type>::try_new(keys, Arc::new(values)).unwrap();

        let batch = RecordBatch::try_new(schema, vec![Arc::new(array)]).unwrap();
        writer.write(&batch).unwrap();
        writer.close().unwrap();
        // open file with parquet data
        let mut file = tokio::fs::File::from_std(file);

        let mut skip_validation = UnsafeFlag::new();
        unsafe {
            skip_validation.set(true);
        }

        // load metadata once
        let meta = ArrowReaderMetadata::load_async(
            &mut file,
            ArrowReaderOptions::new().with_column_value_decoder_options(
                ColumnValueDecoderOptions::new(skip_validation, DefaultValueForInvalidUtf8::None),
            ),
        )
        .await
        .unwrap();
        // create two readers, a and b, from the same underlying file
        // without reading the metadata again
        let mut a = ParquetRecordBatchStreamBuilder::new_with_metadata(
            file.try_clone().await.unwrap(),
            meta.clone(),
        )
        .build()
        .unwrap();
        let r = a.next().await.unwrap().unwrap();

        let arr = r
            .column(0)
            .as_dictionary::<Int32Type>()
            .values()
            .as_string::<i32>();
        assert_eq!(arr.value(0), "hello_datafusion✨");
        assert_eq!(arr.value(1), "datafusion-arrow🎷");
        assert_eq!(arr.value(2), "c");
    }

    #[tokio::test]
    async fn test_utf8_validation_with_default_1() {
        // let mut file = OpenOptions::new().write(true).read(true).create(true).open("/Users/jayzhan/arrow-rs/target/tests/test").unwrap();
        let mut file = tempfile::tempfile().unwrap();
        let schema = Arc::new(Schema::new(vec![Field::new("item", DataType::Utf8, false)]));
        let mut writer = ArrowWriter::try_new(&mut file, schema.clone(), None).unwrap();
        let batch = RecordBatch::try_new(
            schema,
            vec![Arc::new(StringArray::from(vec![
                "hello_datafusion✨",
                "datafusion-arrow🎷",
                "c",
            ]))],
        )
        .unwrap();
        writer.write(&batch).unwrap();
        // writer.flush().unwrap();
        let _meta = writer.close().unwrap();
        // println!("meta: {:?}", meta.num_rows);

        file.seek(SeekFrom::Start(0)).unwrap();

        let mut buf = Vec::new();
        let n = file.read_to_end(&mut buf).unwrap();

        buf[22] = 0xf0;
        buf[23] = 0x28;

        file.seek(SeekFrom::Start(0)).unwrap();
        file.write_all(&buf).unwrap();

        // open file with parquet data
        let mut file = tokio::fs::File::from_std(file);

        let mut skip_validation = UnsafeFlag::new();
        // unsafe {
        //     skip_validation.set(true);
        // }

        let default_value = DefaultValueForInvalidUtf8::Default("default_value".into());

        // load metadata once
        let meta = ArrowReaderMetadata::load_async(
            &mut file,
            ArrowReaderOptions::new().with_column_value_decoder_options(
                ColumnValueDecoderOptions::new(skip_validation, default_value),
            ),
        )
        .await
        .unwrap();
        // create two readers, a and b, from the same underlying file
        // without reading the metadata again
        let mut a = ParquetRecordBatchStreamBuilder::new_with_metadata(
            file.try_clone().await.unwrap(),
            meta.clone(),
        )
        .build()
        .unwrap();
        let r = a.next().await.unwrap().unwrap();

        let arr = r.column(0).as_string::<i32>();
        println!("arr: {:?}", arr);
        assert_eq!(arr.value(0), "default_value");
        assert_eq!(arr.value(1), "datafusion-arrow🎷");
        assert_eq!(arr.value(2), "c");
    }

    // first byte is smaller than -0x40
    #[tokio::test]
    async fn test_utf8_validation_with_default_2() {
        // let mut file = OpenOptions::new().write(true).read(true).create(true).open("/Users/jayzhan/arrow-rs/target/tests/test").unwrap();
        let mut file = tempfile::tempfile().unwrap();
        let schema = Arc::new(Schema::new(vec![Field::new("item", DataType::Utf8, false)]));
        let mut writer = ArrowWriter::try_new(&mut file, schema.clone(), None).unwrap();
        let batch = RecordBatch::try_new(
            schema,
            vec![Arc::new(StringArray::from(vec![
                "hello_datafusion✨",
                "datafusion-arrow🎷",
                "c",
            ]))],
        )
        .unwrap();
        writer.write(&batch).unwrap();
        // writer.flush().unwrap();
        let _meta = writer.close().unwrap();
        // println!("meta: {:?}", meta.num_rows);

        file.seek(SeekFrom::Start(0)).unwrap();

        let mut buf = Vec::new();
        let n = file.read_to_end(&mut buf).unwrap();

        buf[22] = 0xa0;
        buf[23] = 0x28;

        file.seek(SeekFrom::Start(0)).unwrap();
        file.write_all(&buf).unwrap();

        // open file with parquet data
        let mut file = tokio::fs::File::from_std(file);

        let mut skip_validation = UnsafeFlag::new();
        // unsafe {
        //     skip_validation.set(true);
        // }

        let default_value = DefaultValueForInvalidUtf8::Default("default_value".into());
        // load metadata once
        let meta = ArrowReaderMetadata::load_async(
            &mut file,
            ArrowReaderOptions::new().with_column_value_decoder_options(
                ColumnValueDecoderOptions::new(skip_validation, default_value),
            ),
        )
        .await
        .unwrap();
        // create two readers, a and b, from the same underlying file
        // without reading the metadata again
        let mut a = ParquetRecordBatchStreamBuilder::new_with_metadata(
            file.try_clone().await.unwrap(),
            meta.clone(),
        )
        .build()
        .unwrap();
        let r = a.next().await.unwrap().unwrap();

        let arr = r.column(0).as_string::<i32>();
        println!("arr: {:?}", arr);
        assert_eq!(arr.value(0), "default_value");
        assert_eq!(arr.value(1), "datafusion-arrow🎷");
        assert_eq!(arr.value(2), "c");
    }

    #[tokio::test]
    async fn test_utf8_validation_with_default_null() {
        // let mut file = OpenOptions::new().write(true).read(true).create(true).open("/Users/jayzhan/arrow-rs/target/tests/test").unwrap();
        let mut file = tempfile::tempfile().unwrap();
        let schema = Arc::new(Schema::new(vec![Field::new("item", DataType::Utf8, true)]));
        let mut writer = ArrowWriter::try_new(&mut file, schema.clone(), None).unwrap();
        let batch = RecordBatch::try_new(
            schema,
            vec![Arc::new(StringArray::from(vec![
                Some("hello_datafusion✨"),
                None,
                Some("datafusion-arrow🎷"),
                Some("c"),
            ]))],
        )
        .unwrap();
        writer.write(&batch).unwrap();
        // writer.flush().unwrap();
        let _meta = writer.close().unwrap();
        // println!("meta: {:?}", meta.num_rows);

        file.seek(SeekFrom::Start(0)).unwrap();

        let mut buf = Vec::new();
        let n = file.read_to_end(&mut buf).unwrap();

        buf[22] = 0xf0;
        buf[23] = 0x28;

        file.seek(SeekFrom::Start(0)).unwrap();
        file.write_all(&buf).unwrap();

        // open file with parquet data
        let mut file = tokio::fs::File::from_std(file);

        let mut skip_validation = UnsafeFlag::new();
        // unsafe {
        //     skip_validation.set(true);
        // }

        let default_value = DefaultValueForInvalidUtf8::Null;

        // load metadata once
        let meta = ArrowReaderMetadata::load_async(
            &mut file,
            ArrowReaderOptions::new().with_column_value_decoder_options(
                ColumnValueDecoderOptions::new(skip_validation, default_value),
            ),
        )
        .await
        .unwrap();
        // create two readers, a and b, from the same underlying file
        // without reading the metadata again
        let mut a = ParquetRecordBatchStreamBuilder::new_with_metadata(
            file.try_clone().await.unwrap(),
            meta.clone(),
        )
        .build()
        .unwrap();
        let r = a.next().await.unwrap().unwrap();

        let arr = r.column(0).as_string::<i32>();
        println!("Arr: {:?}", arr);

        assert!(arr.is_null(0));
        assert!(arr.is_null(1));
        // assert_eq!(arr.value(0), "gello_datafusion✨");
        assert_eq!(arr.value(2), "datafusion-arrow🎷");
        assert_eq!(arr.value(3), "c");
    }
}<|MERGE_RESOLUTION|>--- conflicted
+++ resolved
@@ -504,12 +504,8 @@
         let batch_size = self
             .batch_size
             .min(self.metadata.file_metadata().num_rows() as usize);
-<<<<<<< HEAD
         let reader = ReaderFactory {
             column_value_decoder_options: self.column_value_decoder_options,
-=======
-        let reader_factory = ReaderFactory {
->>>>>>> ef65f417
             input: self.input.0,
             filter: self.filter,
             metadata: self.metadata.clone(),
