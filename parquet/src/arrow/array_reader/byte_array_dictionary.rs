--- conflicted
+++ resolved
@@ -105,13 +105,8 @@
     match &data_type {
         ArrowType::Dictionary(key_type, value_type) => {
             make_reader! {
-<<<<<<< HEAD
                 (options, pages, column_desc, data_type) => match (key_type.as_ref(), value_type.as_ref()) {
-                    (ArrowType::UInt8, ArrowType::Binary | ArrowType::Utf8) => (u8, i32),
-=======
-                (pages, column_desc, data_type) => match (key_type.as_ref(), value_type.as_ref()) {
                     (ArrowType::UInt8, ArrowType::Binary | ArrowType::Utf8 | ArrowType::FixedSizeBinary(_)) => (u8, i32),
->>>>>>> a3f13636
                     (ArrowType::UInt8, ArrowType::LargeBinary | ArrowType::LargeUtf8) => (u8, i64),
                     (ArrowType::Int8, ArrowType::Binary | ArrowType::Utf8 | ArrowType::FixedSizeBinary(_)) => (i8, i32),
                     (ArrowType::Int8, ArrowType::LargeBinary | ArrowType::LargeUtf8) => (i8, i64),
