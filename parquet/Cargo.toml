--- conflicted
+++ resolved
@@ -45,13 +45,8 @@
 arrow-schema = { workspace = true, optional = true }
 arrow-select = { workspace = true, optional = true }
 arrow-ipc = { workspace = true, optional = true }
-<<<<<<< HEAD
 # Intentionally not a path dependency as object_store is released separately
-object_store = { git = "https://github.com/synnada-ai/arrow-rs-object-store.git", rev = "be327c0", default-features = false, optional = true }
-
-=======
-object_store = { version = "0.12.0", default-features = false, optional = true }
->>>>>>> ef65f417
+object_store = { git = "https://github.com/synnada-ai/arrow-rs-object-store", default-features = false, optional = true }
 
 bytes = { version = "1.1", default-features = false, features = ["std"] }
 thrift = { version = "0.17", default-features = false }
@@ -90,22 +85,9 @@
 serde_json = { version = "1.0", features = ["std"], default-features = false }
 arrow = { workspace = true, features = ["ipc", "test_utils", "prettyprint", "json"] }
 tokio = { version = "1.0", default-features = false, features = ["macros", "rt-multi-thread", "io-util", "fs"] }
-<<<<<<< HEAD
-rand = { version = "0.8", default-features = false, features = ["std", "std_rng"] }
-object_store = { git = "https://github.com/synnada-ai/arrow-rs-object-store.git", rev = "be327c0", default-features = false, features = ["azure"] }
-
-# TODO: temporary to fix parquet wasm build
-# upstream issue: https://github.com/gyscos/zstd-rs/issues/269
-[target.'cfg(target_family = "wasm")'.dependencies]
-zstd-sys = { version = ">=2.0.0, <2.0.14", optional = true, default-features = false }
-
-[target.'cfg(target_family = "wasm")'.dev-dependencies]
-zstd-sys = { version = ">=2.0.0, <2.0.14", default-features = false }
-=======
 rand = { version = "0.9", default-features = false, features = ["std", "std_rng", "thread_rng"] }
-object_store = { version = "0.12.0", default-features = false, features = ["azure", "fs"] }
+object_store = { git = "https://github.com/synnada-ai/arrow-rs-object-store.git", default-features = false, features = ["azure", "fs"] }
 sysinfo = { version = "0.34.0", default-features = false, features = ["system"] }
->>>>>>> ef65f417
 
 [package.metadata.docs.rs]
 all-features = true
