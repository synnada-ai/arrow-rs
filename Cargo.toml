# Licensed to the Apache Software Foundation (ASF) under one
# or more contributor license agreements.  See the NOTICE file
# distributed with this work for additional information
# regarding copyright ownership.  The ASF licenses this file
# to you under the Apache License, Version 2.0 (the
# "License"); you may not use this file except in compliance
# with the License.  You may obtain a copy of the License at
#
#   http://www.apache.org/licenses/LICENSE-2.0
#
# Unless required by applicable law or agreed to in writing,
# software distributed under the License is distributed on an
# "AS IS" BASIS, WITHOUT WARRANTIES OR CONDITIONS OF ANY
# KIND, either express or implied.  See the License for the
# specific language governing permissions and limitations
# under the License.

[workspace]

members = [
    "arrow",
    "arrow-arith",
    "arrow-array",
    "arrow-avro",
    "arrow-buffer",
    "arrow-cast",
    "arrow-csv",
    "arrow-data",
    "arrow-flight",
    "arrow-flight/gen",
    "arrow-integration-test",
    "arrow-integration-testing",
    "arrow-ipc",
    "arrow-json",
    "arrow-ord",
    "arrow-row",
    "arrow-schema",
    "arrow-select",
    "arrow-string",
    "parquet",
    "parquet_derive",
    "parquet_derive_test",
]

# Enable the version 2 feature resolver, which avoids unifying features for targets that are not being built
#
# Critically this prevents dev-dependencies from enabling features even when not building a target that
# uses dev-dependencies, e.g. the library crate. This in turn ensures that we can catch invalid feature
# flag combinations that would otherwise only surface in dependent crates
#
# Reference - https://doc.rust-lang.org/nightly/cargo/reference/features.html#feature-resolver-version-2
#
resolver = "2"

exclude = [
    # arrow-pyarrow-integration-testing is excluded because it requires different compilation flags, thereby
    # significantly changing how it is compiled within the workspace, causing the whole workspace to be compiled from
    # scratch this way, this is a stand-alone package that compiles independently of the others.
    "arrow-pyarrow-integration-testing",
]

[workspace.package]
version = "55.0.0"
homepage = "https://github.com/apache/arrow-rs"
repository = "https://github.com/apache/arrow-rs"
authors = ["Apache Arrow <dev@arrow.apache.org>"]
license = "Apache-2.0"
keywords = ["arrow"]
include = [
    "benches/*.rs",
    "src/**/*.rs",
    "Cargo.toml",
    "LICENSE.txt",
    "NOTICE.txt",
]
edition = "2021"
rust-version = "1.81"

[workspace.dependencies]
arrow = { version = "55.0.0", path = "./arrow", default-features = false }
arrow-arith = { version = "55.0.0", path = "./arrow-arith" }
arrow-array = { version = "55.0.0", path = "./arrow-array" }
arrow-buffer = { version = "55.0.0", path = "./arrow-buffer" }
arrow-cast = { version = "55.0.0", path = "./arrow-cast" }
arrow-csv = { version = "55.0.0", path = "./arrow-csv" }
arrow-data = { version = "55.0.0", path = "./arrow-data" }
arrow-ipc = { version = "55.0.0", path = "./arrow-ipc" }
arrow-json = { version = "55.0.0", path = "./arrow-json" }
arrow-ord = { version = "55.0.0", path = "./arrow-ord" }
arrow-row = { version = "55.0.0", path = "./arrow-row" }
arrow-schema = { version = "55.0.0", path = "./arrow-schema" }
arrow-select = { version = "55.0.0", path = "./arrow-select" }
arrow-string = { version = "55.0.0", path = "./arrow-string" }
parquet = { version = "55.0.0", path = "./parquet", default-features = false }

<<<<<<< HEAD
# THIS DEPENDENCY IS COMMON, MODIFIED BY ARAS
# Once arrow-rs becomes stable within a single version, remove this pinning
chrono = { version = "=0.4.39", default-features = false, features = ["clock"] }
=======
chrono = { version = "0.4.40", default-features = false, features = ["clock"] }

# release inherited profile keeping debug information and symbols
# for mem/cpu profiling
[profile.profiling]
inherits = "release"
debug = true
strip = false
>>>>>>> ef65f417
<|MERGE_RESOLUTION|>--- conflicted
+++ resolved
@@ -93,17 +93,13 @@
 arrow-string = { version = "55.0.0", path = "./arrow-string" }
 parquet = { version = "55.0.0", path = "./parquet", default-features = false }
 
-<<<<<<< HEAD
 # THIS DEPENDENCY IS COMMON, MODIFIED BY ARAS
 # Once arrow-rs becomes stable within a single version, remove this pinning
 chrono = { version = "=0.4.39", default-features = false, features = ["clock"] }
-=======
-chrono = { version = "0.4.40", default-features = false, features = ["clock"] }
 
 # release inherited profile keeping debug information and symbols
 # for mem/cpu profiling
 [profile.profiling]
 inherits = "release"
 debug = true
-strip = false
->>>>>>> ef65f417
+strip = false